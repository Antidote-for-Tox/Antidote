--- conflicted
+++ resolved
@@ -37,6 +37,8 @@
 		119AD1CA1BDED6E9000C5CB8 /* ErrorHandling.swift in Sources */ = {isa = PBXBuildFile; fileRef = 119AD1C91BDED6E9000C5CB8 /* ErrorHandling.swift */; };
 		119AD1CC1BDEDD9C000C5CB8 /* UIColorExtension.swift in Sources */ = {isa = PBXBuildFile; fileRef = 119AD1CB1BDEDD9C000C5CB8 /* UIColorExtension.swift */; };
 		119AD1E91BE166CA000C5CB8 /* UIAlertViewExtension.swift in Sources */ = {isa = PBXBuildFile; fileRef = 119AD1E81BE166CA000C5CB8 /* UIAlertViewExtension.swift */; };
+		119AD2151BEC719A000C5CB8 /* ringback.wav in Resources */ = {isa = PBXBuildFile; fileRef = 119AD2131BEC719A000C5CB8 /* ringback.wav */; settings = {ASSET_TAGS = (); }; };
+		119AD2161BEC719A000C5CB8 /* ringtone.wav in Resources */ = {isa = PBXBuildFile; fileRef = 119AD2141BEC719A000C5CB8 /* ringtone.wav */; settings = {ASSET_TAGS = (); }; };
 		11B9C6831BD598FC0083C2A5 /* OCTManagerConfigurationExtension.swift in Sources */ = {isa = PBXBuildFile; fileRef = 11B9C6821BD598FC0083C2A5 /* OCTManagerConfigurationExtension.swift */; };
 		11B9C6971BD80B080083C2A5 /* FullscreenPicker.swift in Sources */ = {isa = PBXBuildFile; fileRef = 11B9C6961BD80B080083C2A5 /* FullscreenPicker.swift */; };
 		11FA0ED41BC5842800F3DA5B /* AppDelegate.swift in Sources */ = {isa = PBXBuildFile; fileRef = 11FA0ED31BC5842800F3DA5B /* AppDelegate.swift */; };
@@ -72,26 +74,6 @@
 		9CBBC7CD1BDFC6C600099A5E /* LoginExtendedTextField.swift in Sources */ = {isa = PBXBuildFile; fileRef = 9CBBC7CC1BDFC6C600099A5E /* LoginExtendedTextField.swift */; };
 		9CDDB2061BD5376200B65D79 /* ProfileManager.swift in Sources */ = {isa = PBXBuildFile; fileRef = 9CDDB2051BD5376200B65D79 /* ProfileManager.swift */; };
 		A268447630F941ADA4541F0C /* libPods.a in Frameworks */ = {isa = PBXBuildFile; fileRef = 7E7D2AE7333141D09DEE1E40 /* libPods.a */; };
-<<<<<<< HEAD
-=======
-		F0028B011B6194E800B42D9C /* ringback.wav in Resources */ = {isa = PBXBuildFile; fileRef = F0028B001B6194E800B42D9C /* ringback.wav */; };
-		F015E2591B794FDA0052E1B3 /* CompactControlsView.m in Sources */ = {isa = PBXBuildFile; fileRef = F015E2581B794FDA0052E1B3 /* CompactControlsView.m */; };
-		F04234F61B54254800B93009 /* CallsManager.m in Sources */ = {isa = PBXBuildFile; fileRef = F04234F51B54254800B93009 /* CallsManager.m */; };
-		F066F7D61B5F56B3002B2ADF /* IncomingCallNotificationView.m in Sources */ = {isa = PBXBuildFile; fileRef = F066F7D51B5F56B3002B2ADF /* IncomingCallNotificationView.m */; };
-		F06C76C21B82B43D00FACC99 /* VideoCallViewController.m in Sources */ = {isa = PBXBuildFile; fileRef = F06C76C11B82B43D00FACC99 /* VideoCallViewController.m */; };
-		F06C76C51B82BAFE00FACC99 /* AudioCallViewController.m in Sources */ = {isa = PBXBuildFile; fileRef = F06C76C41B82BAFE00FACC99 /* AudioCallViewController.m */; };
-		F08766491B58379700D2B9D7 /* PauseCallTableViewCell.m in Sources */ = {isa = PBXBuildFile; fileRef = F08766481B58379700D2B9D7 /* PauseCallTableViewCell.m */; };
-		F0889AE21B7A733C0042BE06 /* VideoAndPreviewView.m in Sources */ = {isa = PBXBuildFile; fileRef = F0889AE11B7A733C0042BE06 /* VideoAndPreviewView.m */; };
-		F09B9A281B45AF3800F74A46 /* RingingCallViewController.m in Sources */ = {isa = PBXBuildFile; fileRef = F09B9A271B45AF3800F74A46 /* RingingCallViewController.m */; };
-		F09B9A2B1B45AF4300F74A46 /* ActiveCallViewController.m in Sources */ = {isa = PBXBuildFile; fileRef = F09B9A2A1B45AF4300F74A46 /* ActiveCallViewController.m */; };
-		F09B9A2E1B45B26600F74A46 /* AbstractCallViewController.m in Sources */ = {isa = PBXBuildFile; fileRef = F09B9A2D1B45B26600F74A46 /* AbstractCallViewController.m */; };
-		F0A37E391B6758610099B225 /* ExpandedControlsView.m in Sources */ = {isa = PBXBuildFile; fileRef = F0A37E381B6758610099B225 /* ExpandedControlsView.m */; };
-		F0B6BEA71B603C2000A54B25 /* RingTonePlayer.m in Sources */ = {isa = PBXBuildFile; fileRef = F0B6BEA61B603C2000A54B25 /* RingTonePlayer.m */; };
-		F0B6BEAA1B60472900A54B25 /* ringtone.wav in Resources */ = {isa = PBXBuildFile; fileRef = F0B6BEA91B60472900A54B25 /* ringtone.wav */; };
-		F0D127DD1B445B2700E2E7B8 /* DialingCallViewController.m in Sources */ = {isa = PBXBuildFile; fileRef = F0D127DC1B445B2700E2E7B8 /* DialingCallViewController.m */; };
-		F970DEA91ADA39B500EE2EE4 /* QRScannerAimView.m in Sources */ = {isa = PBXBuildFile; fileRef = F970DEA81ADA39B500EE2EE4 /* QRScannerAimView.m */; };
-		F9FB7D5A1ADED01A004FA894 /* PortraitNavigationController.m in Sources */ = {isa = PBXBuildFile; fileRef = F9FB7D591ADED01A004FA894 /* PortraitNavigationController.m */; };
->>>>>>> 1fbcd177
 /* End PBXBuildFile section */
 
 /* Begin PBXContainerItemProxy section */
@@ -205,6 +187,8 @@
 		119AD1C91BDED6E9000C5CB8 /* ErrorHandling.swift */ = {isa = PBXFileReference; fileEncoding = 4; lastKnownFileType = sourcecode.swift; path = ErrorHandling.swift; sourceTree = "<group>"; };
 		119AD1CB1BDEDD9C000C5CB8 /* UIColorExtension.swift */ = {isa = PBXFileReference; fileEncoding = 4; lastKnownFileType = sourcecode.swift; path = UIColorExtension.swift; sourceTree = "<group>"; };
 		119AD1E81BE166CA000C5CB8 /* UIAlertViewExtension.swift */ = {isa = PBXFileReference; fileEncoding = 4; lastKnownFileType = sourcecode.swift; path = UIAlertViewExtension.swift; sourceTree = "<group>"; };
+		119AD2131BEC719A000C5CB8 /* ringback.wav */ = {isa = PBXFileReference; lastKnownFileType = audio.wav; path = ringback.wav; sourceTree = "<group>"; };
+		119AD2141BEC719A000C5CB8 /* ringtone.wav */ = {isa = PBXFileReference; lastKnownFileType = audio.wav; path = ringtone.wav; sourceTree = "<group>"; };
 		11B9C6821BD598FC0083C2A5 /* OCTManagerConfigurationExtension.swift */ = {isa = PBXFileReference; fileEncoding = 4; lastKnownFileType = sourcecode.swift; path = OCTManagerConfigurationExtension.swift; sourceTree = "<group>"; };
 		11B9C6961BD80B080083C2A5 /* FullscreenPicker.swift */ = {isa = PBXFileReference; fileEncoding = 4; lastKnownFileType = sourcecode.swift; path = FullscreenPicker.swift; sourceTree = "<group>"; };
 		11FA0ED21BC5842800F3DA5B /* Antidote-Bridging-Header.h */ = {isa = PBXFileReference; lastKnownFileType = sourcecode.c.h; path = "Antidote-Bridging-Header.h"; sourceTree = "<group>"; };
@@ -230,42 +214,6 @@
 		9CBBC7CC1BDFC6C600099A5E /* LoginExtendedTextField.swift */ = {isa = PBXFileReference; fileEncoding = 4; lastKnownFileType = sourcecode.swift; path = LoginExtendedTextField.swift; sourceTree = "<group>"; };
 		9CDDB2051BD5376200B65D79 /* ProfileManager.swift */ = {isa = PBXFileReference; fileEncoding = 4; lastKnownFileType = sourcecode.swift; path = ProfileManager.swift; sourceTree = "<group>"; };
 		B256424EA3A055BD47F475CD /* Pods.debug.xcconfig */ = {isa = PBXFileReference; includeInIndex = 1; lastKnownFileType = text.xcconfig; name = Pods.debug.xcconfig; path = "Pods/Target Support Files/Pods/Pods.debug.xcconfig"; sourceTree = "<group>"; };
-<<<<<<< HEAD
-=======
-		F0028B001B6194E800B42D9C /* ringback.wav */ = {isa = PBXFileReference; lastKnownFileType = audio.wav; path = ringback.wav; sourceTree = "<group>"; };
-		F015E2551B794DCC0052E1B3 /* CompactControlsView.h */ = {isa = PBXFileReference; fileEncoding = 4; lastKnownFileType = sourcecode.c.h; path = CompactControlsView.h; sourceTree = "<group>"; };
-		F015E2581B794FDA0052E1B3 /* CompactControlsView.m */ = {isa = PBXFileReference; fileEncoding = 4; lastKnownFileType = sourcecode.c.objc; path = CompactControlsView.m; sourceTree = "<group>"; };
-		F04234F41B54254800B93009 /* CallsManager.h */ = {isa = PBXFileReference; fileEncoding = 4; lastKnownFileType = sourcecode.c.h; path = CallsManager.h; sourceTree = "<group>"; };
-		F04234F51B54254800B93009 /* CallsManager.m */ = {isa = PBXFileReference; fileEncoding = 4; lastKnownFileType = sourcecode.c.objc; path = CallsManager.m; sourceTree = "<group>"; };
-		F066F7D41B5F56B3002B2ADF /* IncomingCallNotificationView.h */ = {isa = PBXFileReference; fileEncoding = 4; lastKnownFileType = sourcecode.c.h; path = IncomingCallNotificationView.h; sourceTree = "<group>"; };
-		F066F7D51B5F56B3002B2ADF /* IncomingCallNotificationView.m */ = {isa = PBXFileReference; fileEncoding = 4; lastKnownFileType = sourcecode.c.objc; path = IncomingCallNotificationView.m; sourceTree = "<group>"; };
-		F06C76C01B82B43D00FACC99 /* VideoCallViewController.h */ = {isa = PBXFileReference; fileEncoding = 4; lastKnownFileType = sourcecode.c.h; path = VideoCallViewController.h; sourceTree = "<group>"; };
-		F06C76C11B82B43D00FACC99 /* VideoCallViewController.m */ = {isa = PBXFileReference; fileEncoding = 4; lastKnownFileType = sourcecode.c.objc; path = VideoCallViewController.m; sourceTree = "<group>"; };
-		F06C76C31B82BAFE00FACC99 /* AudioCallViewController.h */ = {isa = PBXFileReference; fileEncoding = 4; lastKnownFileType = sourcecode.c.h; path = AudioCallViewController.h; sourceTree = "<group>"; };
-		F06C76C41B82BAFE00FACC99 /* AudioCallViewController.m */ = {isa = PBXFileReference; fileEncoding = 4; lastKnownFileType = sourcecode.c.objc; path = AudioCallViewController.m; sourceTree = "<group>"; };
-		F08766471B58379700D2B9D7 /* PauseCallTableViewCell.h */ = {isa = PBXFileReference; fileEncoding = 4; lastKnownFileType = sourcecode.c.h; path = PauseCallTableViewCell.h; sourceTree = "<group>"; };
-		F08766481B58379700D2B9D7 /* PauseCallTableViewCell.m */ = {isa = PBXFileReference; fileEncoding = 4; lastKnownFileType = sourcecode.c.objc; path = PauseCallTableViewCell.m; sourceTree = "<group>"; };
-		F0889AE01B7A733C0042BE06 /* VideoAndPreviewView.h */ = {isa = PBXFileReference; fileEncoding = 4; lastKnownFileType = sourcecode.c.h; path = VideoAndPreviewView.h; sourceTree = "<group>"; };
-		F0889AE11B7A733C0042BE06 /* VideoAndPreviewView.m */ = {isa = PBXFileReference; fileEncoding = 4; lastKnownFileType = sourcecode.c.objc; path = VideoAndPreviewView.m; sourceTree = "<group>"; };
-		F0889AE31B7A96B90042BE06 /* CallControlsViewProtocol.h */ = {isa = PBXFileReference; fileEncoding = 4; lastKnownFileType = sourcecode.c.h; path = CallControlsViewProtocol.h; sourceTree = "<group>"; };
-		F09B9A261B45AF3800F74A46 /* RingingCallViewController.h */ = {isa = PBXFileReference; fileEncoding = 4; lastKnownFileType = sourcecode.c.h; path = RingingCallViewController.h; sourceTree = "<group>"; };
-		F09B9A271B45AF3800F74A46 /* RingingCallViewController.m */ = {isa = PBXFileReference; fileEncoding = 4; lastKnownFileType = sourcecode.c.objc; path = RingingCallViewController.m; sourceTree = "<group>"; };
-		F09B9A291B45AF4300F74A46 /* ActiveCallViewController.h */ = {isa = PBXFileReference; fileEncoding = 4; lastKnownFileType = sourcecode.c.h; path = ActiveCallViewController.h; sourceTree = "<group>"; };
-		F09B9A2A1B45AF4300F74A46 /* ActiveCallViewController.m */ = {isa = PBXFileReference; fileEncoding = 4; lastKnownFileType = sourcecode.c.objc; path = ActiveCallViewController.m; sourceTree = "<group>"; };
-		F09B9A2C1B45B26600F74A46 /* AbstractCallViewController.h */ = {isa = PBXFileReference; fileEncoding = 4; lastKnownFileType = sourcecode.c.h; path = AbstractCallViewController.h; sourceTree = "<group>"; };
-		F09B9A2D1B45B26600F74A46 /* AbstractCallViewController.m */ = {isa = PBXFileReference; fileEncoding = 4; lastKnownFileType = sourcecode.c.objc; path = AbstractCallViewController.m; sourceTree = "<group>"; };
-		F0A37E371B6758610099B225 /* ExpandedControlsView.h */ = {isa = PBXFileReference; fileEncoding = 4; lastKnownFileType = sourcecode.c.h; path = ExpandedControlsView.h; sourceTree = "<group>"; };
-		F0A37E381B6758610099B225 /* ExpandedControlsView.m */ = {isa = PBXFileReference; fileEncoding = 4; lastKnownFileType = sourcecode.c.objc; path = ExpandedControlsView.m; sourceTree = "<group>"; };
-		F0B6BEA51B603C2000A54B25 /* RingTonePlayer.h */ = {isa = PBXFileReference; fileEncoding = 4; lastKnownFileType = sourcecode.c.h; path = RingTonePlayer.h; sourceTree = "<group>"; };
-		F0B6BEA61B603C2000A54B25 /* RingTonePlayer.m */ = {isa = PBXFileReference; fileEncoding = 4; lastKnownFileType = sourcecode.c.objc; path = RingTonePlayer.m; sourceTree = "<group>"; };
-		F0B6BEA91B60472900A54B25 /* ringtone.wav */ = {isa = PBXFileReference; lastKnownFileType = audio.wav; path = ringtone.wav; sourceTree = "<group>"; };
-		F0D127DB1B445B2700E2E7B8 /* DialingCallViewController.h */ = {isa = PBXFileReference; fileEncoding = 4; lastKnownFileType = sourcecode.c.h; path = DialingCallViewController.h; sourceTree = "<group>"; };
-		F0D127DC1B445B2700E2E7B8 /* DialingCallViewController.m */ = {isa = PBXFileReference; fileEncoding = 4; lastKnownFileType = sourcecode.c.objc; path = DialingCallViewController.m; sourceTree = "<group>"; };
-		F970DEA71ADA39B500EE2EE4 /* QRScannerAimView.h */ = {isa = PBXFileReference; fileEncoding = 4; lastKnownFileType = sourcecode.c.h; path = QRScannerAimView.h; sourceTree = "<group>"; };
-		F970DEA81ADA39B500EE2EE4 /* QRScannerAimView.m */ = {isa = PBXFileReference; fileEncoding = 4; lastKnownFileType = sourcecode.c.objc; path = QRScannerAimView.m; sourceTree = "<group>"; };
-		F9FB7D581ADED01A004FA894 /* PortraitNavigationController.h */ = {isa = PBXFileReference; fileEncoding = 4; lastKnownFileType = sourcecode.c.h; path = PortraitNavigationController.h; sourceTree = "<group>"; };
-		F9FB7D591ADED01A004FA894 /* PortraitNavigationController.m */ = {isa = PBXFileReference; fileEncoding = 4; lastKnownFileType = sourcecode.c.objc; path = PortraitNavigationController.m; sourceTree = "<group>"; };
->>>>>>> 1fbcd177
 /* End PBXFileReference section */
 
 /* Begin PBXFrameworksBuildPhase section */
@@ -335,6 +283,7 @@
 				11FA0ED61BC584A300F3DA5B /* Coordinators */,
 				9C7475C11BC698240098B1A4 /* Extensions */,
 				11FA0EDF1BC591EA00F3DA5B /* Functions */,
+				119AD2081BEC718C000C5CB8 /* Sounds */,
 				1164C8EA1BC97FF600B91107 /* Views */,
 			);
 			path = Antidote;
@@ -343,155 +292,11 @@
 		1164C8E31BC9279500B91107 /* Controllers */ = {
 			isa = PBXGroup;
 			children = (
-<<<<<<< HEAD
 				112422651BDD2032004D7926 /* KeyboardNotificationController.swift */,
 				9C07151C1BCD2E5B003A27B5 /* PortraitNavigationController.swift */,
 				119AD1BD1BDED261000C5CB8 /* TextViewController.swift */,
 				119AD1CD1BDEE4A2000C5CB8 /* Login */,
 				9C9A06F51BE792E60003D6C7 /* Running */,
-=======
-				116625E21B653F060036ABC2 /* AboutViewController.h */,
-				116625E31B653F060036ABC2 /* AboutViewController.m */,
-			);
-			name = About;
-			sourceTree = "<group>";
-		};
-		1179E0661BA04E4B00D258C6 /* Text */ = {
-			isa = PBXGroup;
-			children = (
-				1179E0671BA04E7C00D258C6 /* TextViewController.h */,
-				1179E0681BA04E7C00D258C6 /* TextViewController.m */,
-			);
-			name = Text;
-			sourceTree = "<group>";
-		};
-		1179E06C1BA0CC7900D258C6 /* Views */ = {
-			isa = PBXGroup;
-			children = (
-				1179E06D1BA0CC8F00D258C6 /* CreateAccountSectionView.h */,
-				1179E06E1BA0CC8F00D258C6 /* CreateAccountSectionView.m */,
-			);
-			name = Views;
-			sourceTree = "<group>";
-		};
-		1179E0701BA1FA7900D258C6 /* UIButton+Utilities */ = {
-			isa = PBXGroup;
-			children = (
-				1179E0711BA1FA9100D258C6 /* UIButton+Utilities.h */,
-				1179E0721BA1FA9100D258C6 /* UIButton+Utilities.m */,
-			);
-			name = "UIButton+Utilities";
-			sourceTree = "<group>";
-		};
-		1179E0741BA219DB00D258C6 /* KeyboardNotificationController */ = {
-			isa = PBXGroup;
-			children = (
-				1179E0751BA21A0C00D258C6 /* KeyboardNotificationController.h */,
-				1179E0761BA21A0C00D258C6 /* KeyboardNotificationController.m */,
-			);
-			name = KeyboardNotificationController;
-			sourceTree = "<group>";
-		};
-		1179E0791BA22F2600D258C6 /* FullscreenSpinner */ = {
-			isa = PBXGroup;
-			children = (
-				1179E07A1BA22F3500D258C6 /* FullscreenSpinner.h */,
-				1179E07B1BA22F3500D258C6 /* FullscreenSpinner.m */,
-			);
-			name = FullscreenSpinner;
-			sourceTree = "<group>";
-		};
-		1179E0811BA84C0200D258C6 /* FileManager */ = {
-			isa = PBXGroup;
-			children = (
-				1179E0821BA84C0C00D258C6 /* FileManager.h */,
-				1179E0831BA84C0C00D258C6 /* FileManager.m */,
-			);
-			name = FileManager;
-			sourceTree = "<group>";
-		};
-		1182AF371B4EE1EC0095B476 /* TabBar */ = {
-			isa = PBXGroup;
-			children = (
-				1182AF381B4EE2070095B476 /* TabBarViewController.h */,
-				1182AF391B4EE2070095B476 /* TabBarViewController.m */,
-				1182AF441B4EFFCE0095B476 /* TabBarItemProtocol.h */,
-				1182AF3E1B4EE31B0095B476 /* TabBarBadgeItem.h */,
-				1182AF3F1B4EE31B0095B476 /* TabBarBadgeItem.m */,
-				1182AF411B4EE3360095B476 /* TabBarProfileItem.h */,
-				1182AF421B4EE3360095B476 /* TabBarProfileItem.m */,
-			);
-			name = TabBar;
-			sourceTree = "<group>";
-		};
-		1182AF491B5116930095B476 /* FriendRequest */ = {
-			isa = PBXGroup;
-			children = (
-				1182AF4A1B5116A60095B476 /* FriendRequestViewController.h */,
-				1182AF4B1B5116A60095B476 /* FriendRequestViewController.m */,
-			);
-			name = FriendRequest;
-			sourceTree = "<group>";
-		};
-		1182AF4D1B5458210095B476 /* ValueViewWithTitle */ = {
-			isa = PBXGroup;
-			children = (
-				1182AF4E1B5458820095B476 /* ValueViewWithTitle.h */,
-				1182AF4F1B5458820095B476 /* ValueViewWithTitle.m */,
-			);
-			name = ValueViewWithTitle;
-			sourceTree = "<group>";
-		};
-		11835292197993F90048CA64 /* Classes */ = {
-			isa = PBXGroup;
-			children = (
-				F0B6BEA41B603C0D00A54B25 /* RingTonePlayer */,
-				F04234F31B54208B00B93009 /* CallsManager */,
-				11B9E61C1993F3C700FB20A6 /* AppearanceManager */,
-				119DFAC31B3DDFF2008CA975 /* AvatarsManager */,
-				11A757441B0BB501005DAD82 /* Contexts */,
-				84B6628A19A250FF00328874 /* CustomLogFormatter */,
-				11E366631B6A40C500E7E8D2 /* ErrorHandler */,
-				1179E0811BA84C0200D258C6 /* FileManager */,
-				11C4B4CE1B25F8D600646A2E /* Helper */,
-				110FF3381B9E146100904D1D /* Lifecycle */,
-				119DFACB1B3EA331008CA975 /* NotificationManager */,
-				11E82A9F19CD72B1001561CA /* PreviewItem */,
-				1137BDE81B24414100BA20C8 /* ProfileManager */,
-				11B9E6141993EBCC00FB20A6 /* TimeFormatter */,
-				11CFD0C41B40744A002C59DB /* ToxListener */,
-				11CFD0C81B407954002C59DB /* UpdatesAggregator */,
-				11A757481B0BB73B005DAD82 /* UserDefaults */,
-			);
-			name = Classes;
-			sourceTree = "<group>";
-		};
-		118352A5197A3DB50048CA64 /* Controllers */ = {
-			isa = PBXGroup;
-			children = (
-				F0D127DA1B445AC800E2E7B8 /* Call */,
-				116625E11B653EC80036ABC2 /* About */,
-				119BB11F198BE76600380557 /* AddFriend */,
-				114630981984E19A0075DA16 /* AllChats */,
-				114630E119857C5D0075DA16 /* Chat */,
-				11A88AB91BA007EA0032686F /* CreateAccount */,
-				11C3A74C198CF4870029A7A0 /* FriendCard */,
-				1182AF491B5116930095B476 /* FriendRequest */,
-				118352B6197A7AF60048CA64 /* Friends */,
-				11A88ABA1BA007FA0032686F /* ImportProfile */,
-				1179E0741BA219DB00D258C6 /* KeyboardNotificationController */,
-				110FF3471B9E249200904D1D /* Login */,
-				1153152F1BB1D178005160BC /* Password */,
-				11300B651B4DB25200233052 /* Profile */,
-				1141BFAD1BAD340100BF70BE /* ProfileDetails */,
-				114100751A3A3A1B00054859 /* QRScanner */,
-				118352B2197A72DE0048CA64 /* QRViewer */,
-				118352B1197A72D90048CA64 /* Settings */,
-				1141BFA91BAD29DD00BF70BE /* StatusViewController */,
-				1182AF371B4EE1EC0095B476 /* TabBar */,
-				1179E0661BA04E4B00D258C6 /* Text */,
-				11272ADC1BB1EDB50080C8C9 /* WizardViewController */,
->>>>>>> 1fbcd177
 			);
 			name = Controllers;
 			sourceTree = "<group>";
@@ -499,20 +304,8 @@
 		1164C8EA1BC97FF600B91107 /* Views */ = {
 			isa = PBXGroup;
 			children = (
-<<<<<<< HEAD
 				11B9C6961BD80B080083C2A5 /* FullscreenPicker.swift */,
 				1164C8EB1BC9800200B91107 /* Login */,
-=======
-				F0889ADF1B7A73060042BE06 /* Calls */,
-				11E57F4319C23CF100C8ACB8 /* Cells */,
-				F902D29A1ADED30B0070A3F5 /* CopyLabel */,
-				11A88AC11BA00EF30032686F /* FullscreenPicker */,
-				1179E0791BA22F2600D258C6 /* FullscreenSpinner */,
-				11CFD0B71B401375002C59DB /* PassingGestures */,
-				F902D29C1ADED31E0070A3F5 /* QRScannerAimView */,
-				F902D29B1ADED3170070A3F5 /* StatusCircleView */,
-				1182AF4D1B5458210095B476 /* ValueViewWithTitle */,
->>>>>>> 1fbcd177
 			);
 			name = Views;
 			sourceTree = "<group>";
@@ -596,6 +389,15 @@
 				1164C8F21BC9880000B91107 /* LoginLogoController.swift */,
 			);
 			name = Login;
+			sourceTree = "<group>";
+		};
+		119AD2081BEC718C000C5CB8 /* Sounds */ = {
+			isa = PBXGroup;
+			children = (
+				119AD2131BEC719A000C5CB8 /* ringback.wav */,
+				119AD2141BEC719A000C5CB8 /* ringtone.wav */,
+			);
+			name = Sounds;
 			sourceTree = "<group>";
 		};
 		11FA0ED61BC584A300F3DA5B /* Coordinators */ = {
@@ -641,192 +443,7 @@
 			name = Pods;
 			sourceTree = "<group>";
 		};
-<<<<<<< HEAD
 		9C7475C11BC698240098B1A4 /* Extensions */ = {
-=======
-		84B6628A19A250FF00328874 /* CustomLogFormatter */ = {
-			isa = PBXGroup;
-			children = (
-				84B6628B19A2510A00328874 /* CustomLogFormatter.h */,
-				84B6628C19A2510A00328874 /* CustomLogFormatter.m */,
-			);
-			name = CustomLogFormatter;
-			sourceTree = "<group>";
-		};
-		F04234F31B54208B00B93009 /* CallsManager */ = {
-			isa = PBXGroup;
-			children = (
-				F04234F41B54254800B93009 /* CallsManager.h */,
-				F04234F51B54254800B93009 /* CallsManager.m */,
-			);
-			name = CallsManager;
-			sourceTree = "<group>";
-		};
-		F08766461B58377500D2B9D7 /* Cells */ = {
-			isa = PBXGroup;
-			children = (
-				F08766471B58379700D2B9D7 /* PauseCallTableViewCell.h */,
-				F08766481B58379700D2B9D7 /* PauseCallTableViewCell.m */,
-			);
-			name = Cells;
-			sourceTree = "<group>";
-		};
-		F0889ADF1B7A73060042BE06 /* Calls */ = {
-			isa = PBXGroup;
-			children = (
-				F08766461B58377500D2B9D7 /* Cells */,
-				F066F7D41B5F56B3002B2ADF /* IncomingCallNotificationView.h */,
-				F066F7D51B5F56B3002B2ADF /* IncomingCallNotificationView.m */,
-				F0A37E371B6758610099B225 /* ExpandedControlsView.h */,
-				F0A37E381B6758610099B225 /* ExpandedControlsView.m */,
-				F015E2551B794DCC0052E1B3 /* CompactControlsView.h */,
-				F015E2581B794FDA0052E1B3 /* CompactControlsView.m */,
-				F0889AE01B7A733C0042BE06 /* VideoAndPreviewView.h */,
-				F0889AE11B7A733C0042BE06 /* VideoAndPreviewView.m */,
-				F0889AE31B7A96B90042BE06 /* CallControlsViewProtocol.h */,
-			);
-			name = Calls;
-			sourceTree = "<group>";
-		};
-		F0B6BEA41B603C0D00A54B25 /* RingTonePlayer */ = {
-			isa = PBXGroup;
-			children = (
-				F0B6BEA51B603C2000A54B25 /* RingTonePlayer.h */,
-				F0B6BEA61B603C2000A54B25 /* RingTonePlayer.m */,
-			);
-			name = RingTonePlayer;
-			sourceTree = "<group>";
-		};
-		F0B6BEA81B603EAA00A54B25 /* Sounds */ = {
-			isa = PBXGroup;
-			children = (
-				F0028B001B6194E800B42D9C /* ringback.wav */,
-				F0B6BEA91B60472900A54B25 /* ringtone.wav */,
-			);
-			name = Sounds;
-			sourceTree = "<group>";
-		};
-		F0D127DA1B445AC800E2E7B8 /* Call */ = {
-			isa = PBXGroup;
-			children = (
-				F0D127DB1B445B2700E2E7B8 /* DialingCallViewController.h */,
-				F0D127DC1B445B2700E2E7B8 /* DialingCallViewController.m */,
-				F09B9A261B45AF3800F74A46 /* RingingCallViewController.h */,
-				F09B9A271B45AF3800F74A46 /* RingingCallViewController.m */,
-				F09B9A291B45AF4300F74A46 /* ActiveCallViewController.h */,
-				F09B9A2A1B45AF4300F74A46 /* ActiveCallViewController.m */,
-				F09B9A2C1B45B26600F74A46 /* AbstractCallViewController.h */,
-				F09B9A2D1B45B26600F74A46 /* AbstractCallViewController.m */,
-				F06C76C01B82B43D00FACC99 /* VideoCallViewController.h */,
-				F06C76C11B82B43D00FACC99 /* VideoCallViewController.m */,
-				F06C76C31B82BAFE00FACC99 /* AudioCallViewController.h */,
-				F06C76C41B82BAFE00FACC99 /* AudioCallViewController.m */,
-			);
-			name = Call;
-			sourceTree = "<group>";
-		};
-		F902D28D1ADED27A0070A3F5 /* Application */ = {
-			isa = PBXGroup;
-			children = (
-				F0B6BEA81B603EAA00A54B25 /* Sounds */,
-				1164764119794D3300DB20B8 /* AppDelegate.h */,
-				1164764219794D3300DB20B8 /* AppDelegate.m */,
-				1164764419794D3300DB20B8 /* Images.xcassets */,
-				1179E06A1BA0534600D258C6 /* import-profile.html */,
-			);
-			name = Application;
-			sourceTree = "<group>";
-		};
-		F902D28E1ADED2850070A3F5 /* Categories */ = {
-			isa = PBXGroup;
-			children = (
-				F902D28F1ADED28D0070A3F5 /* AppDelegate+Utilities */,
-				F902D2901ADED2970070A3F5 /* NSIndexSet+Utilities */,
-				F902D2911ADED2A00070A3F5 /* NSString+Utilities */,
-				1179E0701BA1FA7900D258C6 /* UIButton+Utilities */,
-				F902D2931ADED2BC0070A3F5 /* UIColor+Utilities */,
-				F902D2941ADED2C90070A3F5 /* UIImage+Utilities */,
-				F902D2951ADED2D00070A3F5 /* UITableViewCell+Utilities */,
-				F902D2961ADED2D50070A3F5 /* UIView+Utilities */,
-				F902D2971ADED2E00070A3F5 /* UIViewController+Utilities */,
-			);
-			name = Categories;
-			sourceTree = "<group>";
-		};
-		F902D28F1ADED28D0070A3F5 /* AppDelegate+Utilities */ = {
-			isa = PBXGroup;
-			children = (
-				119BB11C198B536300380557 /* AppDelegate+Utilities.h */,
-				119BB11D198B536300380557 /* AppDelegate+Utilities.m */,
-			);
-			name = "AppDelegate+Utilities";
-			sourceTree = "<group>";
-		};
-		F902D2901ADED2970070A3F5 /* NSIndexSet+Utilities */ = {
-			isa = PBXGroup;
-			children = (
-				11C7C6B619840C3E001B849B /* NSIndexSet+Utilities.h */,
-				11C7C6B719840C3E001B849B /* NSIndexSet+Utilities.m */,
-			);
-			name = "NSIndexSet+Utilities";
-			sourceTree = "<group>";
-		};
-		F902D2911ADED2A00070A3F5 /* NSString+Utilities */ = {
-			isa = PBXGroup;
-			children = (
-				118352AE197A6F7F0048CA64 /* NSString+Utilities.h */,
-				118352AF197A6F7F0048CA64 /* NSString+Utilities.m */,
-			);
-			name = "NSString+Utilities";
-			sourceTree = "<group>";
-		};
-		F902D2931ADED2BC0070A3F5 /* UIColor+Utilities */ = {
-			isa = PBXGroup;
-			children = (
-				118352C7197A867A0048CA64 /* UIColor+Utilities.h */,
-				118352C8197A867A0048CA64 /* UIColor+Utilities.m */,
-			);
-			name = "UIColor+Utilities";
-			sourceTree = "<group>";
-		};
-		F902D2941ADED2C90070A3F5 /* UIImage+Utilities */ = {
-			isa = PBXGroup;
-			children = (
-				11C3A754198D3E460029A7A0 /* UIImage+Utilities.h */,
-				11C3A755198D3E460029A7A0 /* UIImage+Utilities.m */,
-			);
-			name = "UIImage+Utilities";
-			sourceTree = "<group>";
-		};
-		F902D2951ADED2D00070A3F5 /* UITableViewCell+Utilities */ = {
-			isa = PBXGroup;
-			children = (
-				117FCFAF19BCBFF80026C13B /* UITableViewCell+Utilities.h */,
-				117FCFB019BCBFF80026C13B /* UITableViewCell+Utilities.m */,
-			);
-			name = "UITableViewCell+Utilities";
-			sourceTree = "<group>";
-		};
-		F902D2961ADED2D50070A3F5 /* UIView+Utilities */ = {
-			isa = PBXGroup;
-			children = (
-				118352C4197A802D0048CA64 /* UIView+Utilities.h */,
-				118352C5197A802D0048CA64 /* UIView+Utilities.m */,
-			);
-			name = "UIView+Utilities";
-			sourceTree = "<group>";
-		};
-		F902D2971ADED2E00070A3F5 /* UIViewController+Utilities */ = {
-			isa = PBXGroup;
-			children = (
-				118352BA197A7B960048CA64 /* UIViewController+Utilities.h */,
-				118352BB197A7B960048CA64 /* UIViewController+Utilities.m */,
-			);
-			name = "UIViewController+Utilities";
-			sourceTree = "<group>";
-		};
-		F902D2981ADED2E60070A3F5 /* PortraitNavigationController */ = {
->>>>>>> 1fbcd177
 			isa = PBXGroup;
 			children = (
 				1164C8EF1BC982FF00B91107 /* ImageExtension.swift */,
@@ -874,11 +491,7 @@
 				1164762C19794D3300DB20B8 /* Frameworks */,
 				1164762D19794D3300DB20B8 /* Resources */,
 				765330FB0A1142E6A0B97483 /* Copy Pods Resources */,
-<<<<<<< HEAD
 				F5E1FE60DBC020F5C63A3835 /* Embed Pods Frameworks */,
-=======
-				15D917AC31D50E2D55C19DD2 /* Embed Pods Frameworks */,
->>>>>>> 1fbcd177
 			);
 			buildRules = (
 			);
@@ -917,18 +530,14 @@
 				LastUpgradeCheck = 0510;
 				ORGANIZATIONNAME = dvor;
 				TargetAttributes = {
-<<<<<<< HEAD
 					1173F0551BC5D94400B88B7B = {
 						CreatedOnToolsVersion = 7.0;
-						TestTargetID = 1164762E19794D3300DB20B8;
-=======
-					1164762E19794D3300DB20B8 = {
 						SystemCapabilities = {
 							com.apple.BackgroundModes = {
 								enabled = 1;
 							};
 						};
->>>>>>> 1fbcd177
+						TestTargetID = 1164762E19794D3300DB20B8;
 					};
 				};
 			};
@@ -1043,12 +652,12 @@
 			buildActionMask = 2147483647;
 			files = (
 				9C7475BE1BC698110098B1A4 /* Localizable.strings in Resources */,
+				119AD2161BEC719A000C5CB8 /* ringtone.wav in Resources */,
 				1173F0721BC5D9DA00B88B7B /* default-theme.yaml in Resources */,
 				1164763D19794D3300DB20B8 /* InfoPlist.strings in Resources */,
-				F0028B011B6194E800B42D9C /* ringback.wav in Resources */,
+				119AD2151BEC719A000C5CB8 /* ringback.wav in Resources */,
 				1179E06B1BA0534600D258C6 /* import-profile.html in Resources */,
 				1164764519794D3300DB20B8 /* Images.xcassets in Resources */,
-				F0B6BEAA1B60472900A54B25 /* ringtone.wav in Resources */,
 			);
 			runOnlyForDeploymentPostprocessing = 0;
 		};
@@ -1077,21 +686,6 @@
 			shellScript = "diff \"${PODS_ROOT}/../Podfile.lock\" \"${PODS_ROOT}/Manifest.lock\" > /dev/null\nif [[ $? != 0 ]] ; then\n    cat << EOM\nerror: The sandbox is not in sync with the Podfile.lock. Run 'pod install' or update your CocoaPods installation.\nEOM\n    exit 1\nfi\n";
 			showEnvVarsInLog = 0;
 		};
-		15D917AC31D50E2D55C19DD2 /* Embed Pods Frameworks */ = {
-			isa = PBXShellScriptBuildPhase;
-			buildActionMask = 2147483647;
-			files = (
-			);
-			inputPaths = (
-			);
-			name = "Embed Pods Frameworks";
-			outputPaths = (
-			);
-			runOnlyForDeploymentPostprocessing = 0;
-			shellPath = /bin/sh;
-			shellScript = "\"${SRCROOT}/Pods/Target Support Files/Pods/Pods-frameworks.sh\"\n";
-			showEnvVarsInLog = 0;
-		};
 		765330FB0A1142E6A0B97483 /* Copy Pods Resources */ = {
 			isa = PBXShellScriptBuildPhase;
 			buildActionMask = 2147483647;
@@ -1129,7 +723,6 @@
 			isa = PBXSourcesBuildPhase;
 			buildActionMask = 2147483647;
 			files = (
-<<<<<<< HEAD
 				9CBBC7C11BDFC62700099A5E /* LoginCreateAccountController.swift in Sources */,
 				119AD1E91BE166CA000C5CB8 /* UIAlertViewExtension.swift in Sources */,
 				11FA0EEB1BC5A68600F3DA5B /* FriendsTabCoordinator.swift in Sources */,
@@ -1190,103 +783,6 @@
 				1164C8F71BC98F8300B91107 /* UIViewControllerExtension.swift in Sources */,
 				1173F0701BC5D9CA00B88B7B /* ThemeTest.swift in Sources */,
 				9C7475E71BC6ABE60098B1A4 /* ChangePasswordCoordinator.swift in Sources */,
-=======
-				11CFD0B61B3F526E002C59DB /* NotificationView.m in Sources */,
-				11A7574B1B0BB74C005DAD82 /* UserDefaultsManager.m in Sources */,
-				116625D11B63C3F70036ABC2 /* ContentSeparatorCell.m in Sources */,
-				11FCD34A1A5B283D00DE10CC /* CellWithSwitch.m in Sources */,
-				114100781A3A3A3700054859 /* QRScannerController.m in Sources */,
-				11CFD0C31B406A96002C59DB /* NotificationViewController.m in Sources */,
-				118352C9197A867A0048CA64 /* UIColor+Utilities.m in Sources */,
-				1146309B1984E1AF0075DA16 /* AllChatsViewController.m in Sources */,
-				1141BFAC1BAD29EF00BF70BE /* StatusViewController.m in Sources */,
-				118352B0197A6F7F0048CA64 /* NSString+Utilities.m in Sources */,
-				11CFD0C71B40745E002C59DB /* ToxListener.m in Sources */,
-				116625E41B653F060036ABC2 /* AboutViewController.m in Sources */,
-				11FE3FFC1A7D8C5C00E19766 /* AdvancedSettingsViewController.m in Sources */,
-				1164764319794D3300DB20B8 /* AppDelegate.m in Sources */,
-				1182AF431B4EE3360095B476 /* TabBarProfileItem.m in Sources */,
-				1182AF4C1B5116A60095B476 /* FriendRequestViewController.m in Sources */,
-				84B6628D19A2510A00328874 /* CustomLogFormatter.m in Sources */,
-				11E82AA219CD72E6001561CA /* PreviewItem.m in Sources */,
-				1195D6011B28C2D6004E59FD /* ChatViewController.m in Sources */,
-				F09B9A2E1B45B26600F74A46 /* AbstractCallViewController.m in Sources */,
-				1179E0731BA1FA9100D258C6 /* UIButton+Utilities.m in Sources */,
-				F970DEA91ADA39B500EE2EE4 /* QRScannerAimView.m in Sources */,
-				11272ADF1BB1EDCE0080C8C9 /* WizardViewController.m in Sources */,
-				11C7C6B819840C3E001B849B /* NSIndexSet+Utilities.m in Sources */,
-				110FF34A1B9E24A700904D1D /* LoginViewController.m in Sources */,
-				116625C21B5B00BE0036ABC2 /* ContentCell.m in Sources */,
-				118352B9197A7B040048CA64 /* FriendsViewController.m in Sources */,
-				11300B681B4DB25E00233052 /* ProfileViewController.m in Sources */,
-				116625CE1B62DA880036ABC2 /* ContentCellWithAvatar.m in Sources */,
-				118352C6197A802D0048CA64 /* UIView+Utilities.m in Sources */,
-				F0889AE21B7A733C0042BE06 /* VideoAndPreviewView.m in Sources */,
-				F0D127DD1B445B2700E2E7B8 /* DialingCallViewController.m in Sources */,
-				F066F7D61B5F56B3002B2ADF /* IncomingCallNotificationView.m in Sources */,
-				11C4B4D11B25F8DF00646A2E /* Helper.m in Sources */,
-				1125CEDA1BAC1324002B17EC /* ContentCellSimple.m in Sources */,
-				1179E0771BA21A0C00D258C6 /* KeyboardNotificationController.m in Sources */,
-				116625DA1B63D7E50036ABC2 /* ContentCellWithTitleEditable.m in Sources */,
-				116625DD1B63D7F00036ABC2 /* ContentCellWithTitleImmutable.m in Sources */,
-				11B9E6171993EBDB00FB20A6 /* TimeFormatter.m in Sources */,
-				F08766491B58379700D2B9D7 /* PauseCallTableViewCell.m in Sources */,
-				110FF3401B9E17E000904D1D /* LifecyclePhaseStartup.m in Sources */,
-				11FE3FFF1A7D8E2800E19766 /* BasicSettingsViewController.m in Sources */,
-				11A88ABD1BA0080D0032686F /* ImportProfileViewController.m in Sources */,
-				11E366621B6A2D0400E7E8D2 /* AddFriendViewController.m in Sources */,
-				114630E0198555730075DA16 /* AllChatsCell.m in Sources */,
-				F06C76C51B82BAFE00FACC99 /* AudioCallViewController.m in Sources */,
-				1164763F19794D3300DB20B8 /* main.m in Sources */,
-				117FCFB119BCBFF80026C13B /* UITableViewCell+Utilities.m in Sources */,
-				1179E07C1BA22F3500D258C6 /* FullscreenSpinner.m in Sources */,
-				11CFD0D11B407B57002C59DB /* UpdatesQueue.m in Sources */,
-				1179E06F1BA0CC8F00D258C6 /* CreateAccountSectionView.m in Sources */,
-				11CFD0BA1B401385002C59DB /* ViewPassingGestures.m in Sources */,
-				119DFAC21B3D4D75008CA975 /* ChatMessage.m in Sources */,
-				118352BC197A7B960048CA64 /* UIViewController+Utilities.m in Sources */,
-				11B9E61F1993F3D700FB20A6 /* AppearanceManager.m in Sources */,
-				11A88AC41BA00F0C0032686F /* FullscreenPicker.m in Sources */,
-				118352B5197A72F10048CA64 /* QRViewerController.m in Sources */,
-				116625D41B63D6BF0036ABC2 /* ContentCellWithTitleBasic.m in Sources */,
-				11A88AC01BA008160032686F /* CreateAccountViewController.m in Sources */,
-				110FF3431B9E1C7C00904D1D /* LifecyclePhaseLogin.m in Sources */,
-				115315321BB1D186005160BC /* PasswordViewController.m in Sources */,
-				1182AF501B5458820095B476 /* ValueViewWithTitle.m in Sources */,
-				11E366661B6A40CF00E7E8D2 /* ErrorHandler.m in Sources */,
-				118352C0197A7CE80048CA64 /* FriendsCell.m in Sources */,
-				11C3A756198D3E460029A7A0 /* UIImage+Utilities.m in Sources */,
-				F09B9A281B45AF3800F74A46 /* RingingCallViewController.m in Sources */,
-				11A757471B0BB50F005DAD82 /* AppContext.m in Sources */,
-				F9FB7D5A1ADED01A004FA894 /* PortraitNavigationController.m in Sources */,
-				1182AF401B4EE31B0095B476 /* TabBarBadgeItem.m in Sources */,
-				11A88ACB1BA035460032686F /* LoginProfileFormView.m in Sources */,
-				110FF33B1B9E147900904D1D /* LifecycleManager.m in Sources */,
-				1179E0841BA84C0C00D258C6 /* FileManager.m in Sources */,
-				119DFAC61B3DDFFE008CA975 /* AvatarsManager.m in Sources */,
-				1137BDEB1B24438E00BA20C8 /* ProfileManager.m in Sources */,
-				F04234F61B54254800B93009 /* CallsManager.m in Sources */,
-				110FF3371B9E0CE000904D1D /* RunningContext.m in Sources */,
-				118352AC197A6C410048CA64 /* CopyLabel.m in Sources */,
-				11C2AA0619C4979A003BE161 /* CellWithColorscheme.m in Sources */,
-				118352A8197A64B70048CA64 /* SettingsViewController.m in Sources */,
-				119BB11E198B536300380557 /* AppDelegate+Utilities.m in Sources */,
-				F09B9A2B1B45AF4300F74A46 /* ActiveCallViewController.m in Sources */,
-				F06C76C21B82B43D00FACC99 /* VideoCallViewController.m in Sources */,
-				F0A37E391B6758610099B225 /* ExpandedControlsView.m in Sources */,
-				F0B6BEA71B603C2000A54B25 /* RingTonePlayer.m in Sources */,
-				119DFAD11B3EA462008CA975 /* NotificationObject.m in Sources */,
-				11CFD0BD1B401394002C59DB /* WindowPassingGestures.m in Sources */,
-				119DFACE1B3EA34F008CA975 /* NotificationManager.m in Sources */,
-				1182AF3A1B4EE2070095B476 /* TabBarViewController.m in Sources */,
-				118352C3197A7D3A0048CA64 /* StatusCircleView.m in Sources */,
-				F015E2591B794FDA0052E1B3 /* CompactControlsView.m in Sources */,
-				111F92B31BAED2750065117A /* LoginChoiceView.m in Sources */,
-				110FF3461B9E1C8400904D1D /* LifecyclePhaseRunning.m in Sources */,
-				116625E01B63F4B80036ABC2 /* FriendCardViewController.m in Sources */,
-				1179E0691BA04E7C00D258C6 /* TextViewController.m in Sources */,
-				1141BFB01BAD341300BF70BE /* ProfileDetailsViewController.m in Sources */,
->>>>>>> 1fbcd177
 			);
 			runOnlyForDeploymentPostprocessing = 0;
 		};
@@ -1384,12 +880,7 @@
 				GCC_WARN_UNINITIALIZED_AUTOS = YES_AGGRESSIVE;
 				GCC_WARN_UNUSED_FUNCTION = YES;
 				GCC_WARN_UNUSED_VARIABLE = YES;
-<<<<<<< HEAD
 				IPHONEOS_DEPLOYMENT_TARGET = 8.0;
-=======
-				IPHONEOS_DEPLOYMENT_TARGET = 7.0;
-				PROVISIONING_PROFILE = "";
->>>>>>> 1fbcd177
 				SDKROOT = iphoneos;
 				VALIDATE_PRODUCT = YES;
 			};
