// !$*UTF8*$!
{
	archiveVersion = 1;
	classes = {
	};
	objectVersion = 46;
	objects = {

/* Begin PBXBuildFile section */
		110E425C1C00DC5E001A3CA2 /* StaticTableController.swift in Sources */ = {isa = PBXBuildFile; fileRef = 110E425B1C00DC5E001A3CA2 /* StaticTableController.swift */; };
		110E49E01BF925FD00D1FE6F /* ActiveSessionNavigationCoordinator.swift in Sources */ = {isa = PBXBuildFile; fileRef = 110E49DF1BF925FD00D1FE6F /* ActiveSessionNavigationCoordinator.swift */; };
		112422661BDD2032004D7926 /* KeyboardNotificationController.swift in Sources */ = {isa = PBXBuildFile; fileRef = 112422651BDD2032004D7926 /* KeyboardNotificationController.swift */; };
		112950841D63AFCE00C9CE0F /* LoginGenericCreateController.swift in Sources */ = {isa = PBXBuildFile; fileRef = 112950831D63AFCE00C9CE0F /* LoginGenericCreateController.swift */; };
		112950851D63AFCE00C9CE0F /* LoginGenericCreateController.swift in Sources */ = {isa = PBXBuildFile; fileRef = 112950831D63AFCE00C9CE0F /* LoginGenericCreateController.swift */; };
		112950871D63AFD800C9CE0F /* LoginCreatePasswordController.swift in Sources */ = {isa = PBXBuildFile; fileRef = 112950861D63AFD800C9CE0F /* LoginCreatePasswordController.swift */; };
		112950881D63AFD800C9CE0F /* LoginCreatePasswordController.swift in Sources */ = {isa = PBXBuildFile; fileRef = 112950861D63AFD800C9CE0F /* LoginCreatePasswordController.swift */; };
		1129508B1D6851EB00C9CE0F /* LoginCreateAccountCoordinator.swift in Sources */ = {isa = PBXBuildFile; fileRef = 1129508A1D6851EB00C9CE0F /* LoginCreateAccountCoordinator.swift */; };
		1129508C1D6851EB00C9CE0F /* LoginCreateAccountCoordinator.swift in Sources */ = {isa = PBXBuildFile; fileRef = 1129508A1D6851EB00C9CE0F /* LoginCreateAccountCoordinator.swift */; };
		112E4ED61C668C02004312CF /* CallIncomingController.swift in Sources */ = {isa = PBXBuildFile; fileRef = 112E4ED51C668C02004312CF /* CallIncomingController.swift */; };
		112E4ED71C668C02004312CF /* CallIncomingController.swift in Sources */ = {isa = PBXBuildFile; fileRef = 112E4ED51C668C02004312CF /* CallIncomingController.swift */; };
		112E4EDF1C675C58004312CF /* CallActiveController.swift in Sources */ = {isa = PBXBuildFile; fileRef = 112E4EDE1C675C58004312CF /* CallActiveController.swift */; };
		112E4EE01C675C58004312CF /* CallActiveController.swift in Sources */ = {isa = PBXBuildFile; fileRef = 112E4EDE1C675C58004312CF /* CallActiveController.swift */; };
		112E4EE51C676553004312CF /* CallButton.swift in Sources */ = {isa = PBXBuildFile; fileRef = 112E4EE41C676553004312CF /* CallButton.swift */; };
		112E4EE61C676553004312CF /* CallButton.swift in Sources */ = {isa = PBXBuildFile; fileRef = 112E4EE41C676553004312CF /* CallButton.swift */; };
		1131D6C51CA9D8BC00B4531C /* import-profile.html in Resources */ = {isa = PBXBuildFile; fileRef = 1131D6C71CA9D8BC00B4531C /* import-profile.html */; };
		1136605C1CDE5D5E0092C27A /* ChatEditable.swift in Sources */ = {isa = PBXBuildFile; fileRef = 1136605B1CDE5D5E0092C27A /* ChatEditable.swift */; };
		113AD84A1CA97A3000D981B5 /* iPadNavigationView.swift in Sources */ = {isa = PBXBuildFile; fileRef = 113AD8491CA97A3000D981B5 /* iPadNavigationView.swift */; };
		113AD84B1CA97A3000D981B5 /* iPadNavigationView.swift in Sources */ = {isa = PBXBuildFile; fileRef = 113AD8491CA97A3000D981B5 /* iPadNavigationView.swift */; };
		113AD8571CA9C70F00D981B5 /* iPadFriendsButton.swift in Sources */ = {isa = PBXBuildFile; fileRef = 113AD8561CA9C70F00D981B5 /* iPadFriendsButton.swift */; };
		113AD8581CA9C70F00D981B5 /* iPadFriendsButton.swift in Sources */ = {isa = PBXBuildFile; fileRef = 113AD8561CA9C70F00D981B5 /* iPadFriendsButton.swift */; };
		113D564D1C2F437B00B3D3E8 /* QRScannerAimView.swift in Sources */ = {isa = PBXBuildFile; fileRef = 113D564C1C2F437B00B3D3E8 /* QRScannerAimView.swift */; };
		113D56561C2F459E00B3D3E8 /* QRScannerController.swift in Sources */ = {isa = PBXBuildFile; fileRef = 113D56551C2F459E00B3D3E8 /* QRScannerController.swift */; };
		113F03081CAFCC9D0009ABE1 /* default-theme.yaml in Resources */ = {isa = PBXBuildFile; fileRef = 1173F0711BC5D9DA00B88B7B /* default-theme.yaml */; };
		113F030A1CAFCCB90009ABE1 /* SnapshotBaseTest.swift in Sources */ = {isa = PBXBuildFile; fileRef = 113F03091CAFCCB90009ABE1 /* SnapshotBaseTest.swift */; };
		113F030C1CAFCCDD0009ABE1 /* ChatIncomingCallCellSnapshotTest.swift in Sources */ = {isa = PBXBuildFile; fileRef = 113F030B1CAFCCDD0009ABE1 /* ChatIncomingCallCellSnapshotTest.swift */; };
		113F030F1CAFCE7B0009ABE1 /* ChatIncomingFileCellSnapshotTest.swift in Sources */ = {isa = PBXBuildFile; fileRef = 113F030E1CAFCE7B0009ABE1 /* ChatIncomingFileCellSnapshotTest.swift */; };
		113F03111CAFD1610009ABE1 /* icon.png in Resources */ = {isa = PBXBuildFile; fileRef = 113F03101CAFD1610009ABE1 /* icon.png */; };
		113F03141CAFD5EE0009ABE1 /* CellSnapshotTest.swift in Sources */ = {isa = PBXBuildFile; fileRef = 113F03131CAFD5EE0009ABE1 /* CellSnapshotTest.swift */; };
		113F03171CAFD9370009ABE1 /* MockedChatProgressProtocol.swift in Sources */ = {isa = PBXBuildFile; fileRef = 113F03161CAFD9370009ABE1 /* MockedChatProgressProtocol.swift */; };
		113F03191CAFDB0D0009ABE1 /* ChatIncomingTextCellSnapshotTest.swift in Sources */ = {isa = PBXBuildFile; fileRef = 113F03181CAFDB0D0009ABE1 /* ChatIncomingTextCellSnapshotTest.swift */; };
		113F031B1CAFDBF70009ABE1 /* ChatListCellSnapshotTest.swift in Sources */ = {isa = PBXBuildFile; fileRef = 113F031A1CAFDBF70009ABE1 /* ChatListCellSnapshotTest.swift */; };
		113F031D1CAFE0DE0009ABE1 /* ChatMovableDateCellSnapshotTest.swift in Sources */ = {isa = PBXBuildFile; fileRef = 113F031C1CAFE0DE0009ABE1 /* ChatMovableDateCellSnapshotTest.swift */; };
		113F031F1CAFE2130009ABE1 /* ChatOutgoingCallCellSnapshotTest.swift in Sources */ = {isa = PBXBuildFile; fileRef = 113F031E1CAFE2130009ABE1 /* ChatOutgoingCallCellSnapshotTest.swift */; };
		113F03211CAFE2B50009ABE1 /* ChatOutgoingFileCellSnapshotTest.swift in Sources */ = {isa = PBXBuildFile; fileRef = 113F03201CAFE2B50009ABE1 /* ChatOutgoingFileCellSnapshotTest.swift */; };
		113F03231CAFE5190009ABE1 /* ChatOutgoingTextCellSnapshotTest.swift in Sources */ = {isa = PBXBuildFile; fileRef = 113F03221CAFE5190009ABE1 /* ChatOutgoingTextCellSnapshotTest.swift */; };
		113F03331CB2E9C20009ABE1 /* UIFontExtension.swift in Sources */ = {isa = PBXBuildFile; fileRef = 113F03321CB2E9C20009ABE1 /* UIFontExtension.swift */; };
		113F03341CB2E9C20009ABE1 /* UIFontExtension.swift in Sources */ = {isa = PBXBuildFile; fileRef = 113F03321CB2E9C20009ABE1 /* UIFontExtension.swift */; };
		113F03421CB31DD60009ABE1 /* AlertAudioPlayer.swift in Sources */ = {isa = PBXBuildFile; fileRef = 113F03411CB31DD60009ABE1 /* AlertAudioPlayer.swift */; };
		113F03431CB31DD60009ABE1 /* AlertAudioPlayer.swift in Sources */ = {isa = PBXBuildFile; fileRef = 113F03411CB31DD60009ABE1 /* AlertAudioPlayer.swift */; };
		1149626C1C5CE3DF001E5435 /* ChangeUserStatusController.swift in Sources */ = {isa = PBXBuildFile; fileRef = 1149626B1C5CE3DF001E5435 /* ChangeUserStatusController.swift */; };
		1149626D1C5CE3DF001E5435 /* ChangeUserStatusController.swift in Sources */ = {isa = PBXBuildFile; fileRef = 1149626B1C5CE3DF001E5435 /* ChangeUserStatusController.swift */; };
		114962751C5CEB0B001E5435 /* ProfileDetailsController.swift in Sources */ = {isa = PBXBuildFile; fileRef = 114962741C5CEB0B001E5435 /* ProfileDetailsController.swift */; };
		114962761C5CEB0B001E5435 /* ProfileDetailsController.swift in Sources */ = {isa = PBXBuildFile; fileRef = 114962741C5CEB0B001E5435 /* ProfileDetailsController.swift */; };
		114962921C5E1BE0001E5435 /* ChangePasswordController.swift in Sources */ = {isa = PBXBuildFile; fileRef = 114962911C5E1BE0001E5435 /* ChangePasswordController.swift */; };
		114962931C5E1BE0001E5435 /* ChangePasswordController.swift in Sources */ = {isa = PBXBuildFile; fileRef = 114962911C5E1BE0001E5435 /* ChangePasswordController.swift */; };
		114962951C64051A001E5435 /* CallBaseController.swift in Sources */ = {isa = PBXBuildFile; fileRef = 114962941C64051A001E5435 /* CallBaseController.swift */; };
		114962961C64051A001E5435 /* CallBaseController.swift in Sources */ = {isa = PBXBuildFile; fileRef = 114962941C64051A001E5435 /* CallBaseController.swift */; };
		1156A4791C0E478D005AC8C6 /* StaticTableBaseCellModel.swift in Sources */ = {isa = PBXBuildFile; fileRef = 1156A4781C0E478D005AC8C6 /* StaticTableBaseCellModel.swift */; };
		1156A47B1C0F6178005AC8C6 /* StaticTableButtonCellModel.swift in Sources */ = {isa = PBXBuildFile; fileRef = 1156A47A1C0F6178005AC8C6 /* StaticTableButtonCellModel.swift */; };
		1156A47D1C0F632C005AC8C6 /* StaticTableSelectableCellModel.swift in Sources */ = {isa = PBXBuildFile; fileRef = 1156A47C1C0F632C005AC8C6 /* StaticTableSelectableCellModel.swift */; };
		1156A4811C0FA0A4005AC8C6 /* StaticTableButtonCell.swift in Sources */ = {isa = PBXBuildFile; fileRef = 1156A4801C0FA0A4005AC8C6 /* StaticTableButtonCell.swift */; };
		1156A4851C10D119005AC8C6 /* StaticTableAvatarCellModel.swift in Sources */ = {isa = PBXBuildFile; fileRef = 1156A4841C10D119005AC8C6 /* StaticTableAvatarCellModel.swift */; };
		1156A4871C10D122005AC8C6 /* StaticTableAvatarCell.swift in Sources */ = {isa = PBXBuildFile; fileRef = 1156A4861C10D122005AC8C6 /* StaticTableAvatarCell.swift */; };
		1156A4891C15FB2B005AC8C6 /* AvatarManager.swift in Sources */ = {isa = PBXBuildFile; fileRef = 1156A4881C15FB2B005AC8C6 /* AvatarManager.swift */; };
		115DFB8A1C177F5C00F18DB5 /* StaticTableDefaultCell.swift in Sources */ = {isa = PBXBuildFile; fileRef = 115DFB891C177F5C00F18DB5 /* StaticTableDefaultCell.swift */; };
		115DFB961C177F6500F18DB5 /* StaticTableDefaultCellModel.swift in Sources */ = {isa = PBXBuildFile; fileRef = 115DFB951C177F6500F18DB5 /* StaticTableDefaultCellModel.swift */; };
		1160B67E1D5F9993002DF75B /* KeychainManager.swift in Sources */ = {isa = PBXBuildFile; fileRef = 1160B67D1D5F9993002DF75B /* KeychainManager.swift */; };
		1160B67F1D5F9993002DF75B /* KeychainManager.swift in Sources */ = {isa = PBXBuildFile; fileRef = 1160B67D1D5F9993002DF75B /* KeychainManager.swift */; };
		1160B6821D5FC7CC002DF75B /* KeychainManagerTests.swift in Sources */ = {isa = PBXBuildFile; fileRef = 1160B6801D5FC7CC002DF75B /* KeychainManagerTests.swift */; };
		1160B68B1D5FD8DE002DF75B /* LaunchPlaceholderController.swift in Sources */ = {isa = PBXBuildFile; fileRef = 1160B6891D5FD8DE002DF75B /* LaunchPlaceholderController.swift */; };
		1160B68C1D5FD8DE002DF75B /* LaunchPlaceholderController.swift in Sources */ = {isa = PBXBuildFile; fileRef = 1160B6891D5FD8DE002DF75B /* LaunchPlaceholderController.swift */; };
		11628E321CA2FBD1008C097E /* FilePreviewControllerDataSource.swift in Sources */ = {isa = PBXBuildFile; fileRef = 11628E311CA2FBD1008C097E /* FilePreviewControllerDataSource.swift */; };
		11628E331CA2FBD1008C097E /* FilePreviewControllerDataSource.swift in Sources */ = {isa = PBXBuildFile; fileRef = 11628E311CA2FBD1008C097E /* FilePreviewControllerDataSource.swift */; };
		11628E3E1CA30C13008C097E /* QuickLookPreviewController.swift in Sources */ = {isa = PBXBuildFile; fileRef = 11628E3D1CA30C13008C097E /* QuickLookPreviewController.swift */; };
		11628E3F1CA30C13008C097E /* QuickLookPreviewController.swift in Sources */ = {isa = PBXBuildFile; fileRef = 11628E3D1CA30C13008C097E /* QuickLookPreviewController.swift */; };
		11628E631CA57B14008C097E /* ChatOutgoingFileCell.swift in Sources */ = {isa = PBXBuildFile; fileRef = 11628E621CA57B14008C097E /* ChatOutgoingFileCell.swift */; };
		11628E641CA57B14008C097E /* ChatOutgoingFileCell.swift in Sources */ = {isa = PBXBuildFile; fileRef = 11628E621CA57B14008C097E /* ChatOutgoingFileCell.swift */; };
		11628E6C1CA57B19008C097E /* ChatOutgoingFileCellModel.swift in Sources */ = {isa = PBXBuildFile; fileRef = 11628E6B1CA57B19008C097E /* ChatOutgoingFileCellModel.swift */; };
		11628E6D1CA57B19008C097E /* ChatOutgoingFileCellModel.swift in Sources */ = {isa = PBXBuildFile; fileRef = 11628E6B1CA57B19008C097E /* ChatOutgoingFileCellModel.swift */; };
		11628E721CA580ED008C097E /* ChatGenericFileCell.swift in Sources */ = {isa = PBXBuildFile; fileRef = 11628E711CA580ED008C097E /* ChatGenericFileCell.swift */; };
		11628E731CA580ED008C097E /* ChatGenericFileCell.swift in Sources */ = {isa = PBXBuildFile; fileRef = 11628E711CA580ED008C097E /* ChatGenericFileCell.swift */; };
		11628E751CA5811C008C097E /* ChatGenericFileCellModel.swift in Sources */ = {isa = PBXBuildFile; fileRef = 11628E741CA5811C008C097E /* ChatGenericFileCellModel.swift */; };
		11628E761CA5811C008C097E /* ChatGenericFileCellModel.swift in Sources */ = {isa = PBXBuildFile; fileRef = 11628E741CA5811C008C097E /* ChatGenericFileCellModel.swift */; };
		11628E781CA5819B008C097E /* LoadingImageView.swift in Sources */ = {isa = PBXBuildFile; fileRef = 11628E771CA5819B008C097E /* LoadingImageView.swift */; };
		11628E791CA5819B008C097E /* LoadingImageView.swift in Sources */ = {isa = PBXBuildFile; fileRef = 11628E771CA5819B008C097E /* LoadingImageView.swift */; };
		11628E7B1CA5BF1F008C097E /* ChangeAutodownloadImagesController.swift in Sources */ = {isa = PBXBuildFile; fileRef = 11628E7A1CA5BF1F008C097E /* ChangeAutodownloadImagesController.swift */; };
		11628E7C1CA5BF1F008C097E /* ChangeAutodownloadImagesController.swift in Sources */ = {isa = PBXBuildFile; fileRef = 11628E7A1CA5BF1F008C097E /* ChangeAutodownloadImagesController.swift */; };
		1164763319794D3300DB20B8 /* Foundation.framework in Frameworks */ = {isa = PBXBuildFile; fileRef = 1164763219794D3300DB20B8 /* Foundation.framework */; };
		1164763519794D3300DB20B8 /* CoreGraphics.framework in Frameworks */ = {isa = PBXBuildFile; fileRef = 1164763419794D3300DB20B8 /* CoreGraphics.framework */; };
		1164763719794D3300DB20B8 /* UIKit.framework in Frameworks */ = {isa = PBXBuildFile; fileRef = 1164763619794D3300DB20B8 /* UIKit.framework */; };
		1164764519794D3300DB20B8 /* Images.xcassets in Resources */ = {isa = PBXBuildFile; fileRef = 1164764419794D3300DB20B8 /* Images.xcassets */; };
		1164C8D81BC922EB00B91107 /* UserDefaultsManager.swift in Sources */ = {isa = PBXBuildFile; fileRef = 1164C8D71BC922EB00B91107 /* UserDefaultsManager.swift */; };
		1164C8E71BC929C500B91107 /* LoginBaseController.swift in Sources */ = {isa = PBXBuildFile; fileRef = 1164C8E61BC929C500B91107 /* LoginBaseController.swift */; };
		1164C8E91BC929F700B91107 /* LoginChoiceController.swift in Sources */ = {isa = PBXBuildFile; fileRef = 1164C8E81BC929F700B91107 /* LoginChoiceController.swift */; };
		1164C8ED1BC9801200B91107 /* RoundedButton.swift in Sources */ = {isa = PBXBuildFile; fileRef = 1164C8EC1BC9801200B91107 /* RoundedButton.swift */; };
		1164C8F01BC982FF00B91107 /* UIImageExtension.swift in Sources */ = {isa = PBXBuildFile; fileRef = 1164C8EF1BC982FF00B91107 /* UIImageExtension.swift */; };
		1164C8F31BC9880000B91107 /* LoginLogoController.swift in Sources */ = {isa = PBXBuildFile; fileRef = 1164C8F21BC9880000B91107 /* LoginLogoController.swift */; };
		1164C8F61BC98F8300B91107 /* UIViewControllerExtension.swift in Sources */ = {isa = PBXBuildFile; fileRef = 1164C8F51BC98F8300B91107 /* UIViewControllerExtension.swift */; };
		116513031C2B4B180066AF06 /* SnapKit.framework in Frameworks */ = {isa = PBXBuildFile; fileRef = 1173EFD01BC5C6B300B88B7B /* SnapKit.framework */; };
		116513041C2B4B180066AF06 /* SnapKit.framework in Embed Frameworks */ = {isa = PBXBuildFile; fileRef = 1173EFD01BC5C6B300B88B7B /* SnapKit.framework */; settings = {ATTRIBUTES = (CodeSignOnCopy, RemoveHeadersOnCopy, ); }; };
		116513071C2B4B180066AF06 /* Yaml.framework in Frameworks */ = {isa = PBXBuildFile; fileRef = 1173EFF01BC5CF5D00B88B7B /* Yaml.framework */; };
		116513081C2B4B180066AF06 /* Yaml.framework in Embed Frameworks */ = {isa = PBXBuildFile; fileRef = 1173EFF01BC5CF5D00B88B7B /* Yaml.framework */; settings = {ATTRIBUTES = (CodeSignOnCopy, RemoveHeadersOnCopy, ); }; };
		116513191C2C6C980066AF06 /* FriendCardController.swift in Sources */ = {isa = PBXBuildFile; fileRef = 116513181C2C6C980066AF06 /* FriendCardController.swift */; };
		116513221C2C74940066AF06 /* StaticTableChatButtonsCell.swift in Sources */ = {isa = PBXBuildFile; fileRef = 116513211C2C74940066AF06 /* StaticTableChatButtonsCell.swift */; };
		116513241C2C749E0066AF06 /* StaticTableChatButtonsCellModel.swift in Sources */ = {isa = PBXBuildFile; fileRef = 116513231C2C749E0066AF06 /* StaticTableChatButtonsCellModel.swift */; };
		116513261C2D636A0066AF06 /* NotificationWindow.swift in Sources */ = {isa = PBXBuildFile; fileRef = 116513251C2D636A0066AF06 /* NotificationWindow.swift */; };
		116634A01C6E8D0F0072C980 /* ChatIncomingCallCell.swift in Sources */ = {isa = PBXBuildFile; fileRef = 1166349F1C6E8D0F0072C980 /* ChatIncomingCallCell.swift */; };
		116634A11C6E8D0F0072C980 /* ChatIncomingCallCell.swift in Sources */ = {isa = PBXBuildFile; fileRef = 1166349F1C6E8D0F0072C980 /* ChatIncomingCallCell.swift */; };
		116634A91C6E8D1A0072C980 /* ChatIncomingCallCellModel.swift in Sources */ = {isa = PBXBuildFile; fileRef = 116634A81C6E8D1A0072C980 /* ChatIncomingCallCellModel.swift */; };
		116634AA1C6E8D1A0072C980 /* ChatIncomingCallCellModel.swift in Sources */ = {isa = PBXBuildFile; fileRef = 116634A81C6E8D1A0072C980 /* ChatIncomingCallCellModel.swift */; };
		116634AC1C6F407D0072C980 /* ChatOutgoingCallCell.swift in Sources */ = {isa = PBXBuildFile; fileRef = 116634AB1C6F407D0072C980 /* ChatOutgoingCallCell.swift */; };
		116634AD1C6F407D0072C980 /* ChatOutgoingCallCell.swift in Sources */ = {isa = PBXBuildFile; fileRef = 116634AB1C6F407D0072C980 /* ChatOutgoingCallCell.swift */; };
		116634AF1C6F40820072C980 /* ChatOutgoingCallCellModel.swift in Sources */ = {isa = PBXBuildFile; fileRef = 116634AE1C6F40820072C980 /* ChatOutgoingCallCellModel.swift */; };
		116634B01C6F40820072C980 /* ChatOutgoingCallCellModel.swift in Sources */ = {isa = PBXBuildFile; fileRef = 116634AE1C6F40820072C980 /* ChatOutgoingCallCellModel.swift */; };
		116634B21C7087A80072C980 /* UIApplicationExtension.swift in Sources */ = {isa = PBXBuildFile; fileRef = 116634B11C7087A80072C980 /* UIApplicationExtension.swift */; };
		116634B31C7087A80072C980 /* UIApplicationExtension.swift in Sources */ = {isa = PBXBuildFile; fileRef = 116634B11C7087A80072C980 /* UIApplicationExtension.swift */; };
		116634CF1C70E46C0072C980 /* Launch Screen.storyboard in Resources */ = {isa = PBXBuildFile; fileRef = 116634CE1C70E46C0072C980 /* Launch Screen.storyboard */; };
		116634D91C70F1260072C980 /* CopyLabel.swift in Sources */ = {isa = PBXBuildFile; fileRef = 116634D81C70F1260072C980 /* CopyLabel.swift */; };
		116634DA1C70F1260072C980 /* CopyLabel.swift in Sources */ = {isa = PBXBuildFile; fileRef = 116634D81C70F1260072C980 /* CopyLabel.swift */; };
		116634E01C7B8D770072C980 /* StaticTableInfoCell.swift in Sources */ = {isa = PBXBuildFile; fileRef = 116634DF1C7B8D770072C980 /* StaticTableInfoCell.swift */; };
		116634E11C7B8D770072C980 /* StaticTableInfoCell.swift in Sources */ = {isa = PBXBuildFile; fileRef = 116634DF1C7B8D770072C980 /* StaticTableInfoCell.swift */; };
		116634E91C7B8D7C0072C980 /* StaticTableInfoCellModel.swift in Sources */ = {isa = PBXBuildFile; fileRef = 116634E81C7B8D7C0072C980 /* StaticTableInfoCellModel.swift */; };
		116634EA1C7B8D7C0072C980 /* StaticTableInfoCellModel.swift in Sources */ = {isa = PBXBuildFile; fileRef = 116634E81C7B8D7C0072C980 /* StaticTableInfoCellModel.swift */; };
		116634EC1C7B90F20072C980 /* FriendRequestController.swift in Sources */ = {isa = PBXBuildFile; fileRef = 116634EB1C7B90F20072C980 /* FriendRequestController.swift */; };
		116634ED1C7B90F20072C980 /* FriendRequestController.swift in Sources */ = {isa = PBXBuildFile; fileRef = 116634EB1C7B90F20072C980 /* FriendRequestController.swift */; };
		116634EF1C7B94530072C980 /* StaticTableMultiChoiceButtonCell.swift in Sources */ = {isa = PBXBuildFile; fileRef = 116634EE1C7B94530072C980 /* StaticTableMultiChoiceButtonCell.swift */; };
		116634F01C7B94530072C980 /* StaticTableMultiChoiceButtonCell.swift in Sources */ = {isa = PBXBuildFile; fileRef = 116634EE1C7B94530072C980 /* StaticTableMultiChoiceButtonCell.swift */; };
		116634F21C7B945A0072C980 /* StaticTableMultiChoiceButtonCellModel.swift in Sources */ = {isa = PBXBuildFile; fileRef = 116634F11C7B945A0072C980 /* StaticTableMultiChoiceButtonCellModel.swift */; };
		116634F31C7B945A0072C980 /* StaticTableMultiChoiceButtonCellModel.swift in Sources */ = {isa = PBXBuildFile; fileRef = 116634F11C7B945A0072C980 /* StaticTableMultiChoiceButtonCellModel.swift */; };
		116DCE321CAAF47100B693EC /* TopCoordinatorProtocol.swift in Sources */ = {isa = PBXBuildFile; fileRef = 116DCE311CAAF47100B693EC /* TopCoordinatorProtocol.swift */; };
		116DCE331CAAF47100B693EC /* TopCoordinatorProtocol.swift in Sources */ = {isa = PBXBuildFile; fileRef = 116DCE311CAAF47100B693EC /* TopCoordinatorProtocol.swift */; };
		116DCE3B1CAAF85300B693EC /* NSURLExtension.swift in Sources */ = {isa = PBXBuildFile; fileRef = 116DCE3A1CAAF85300B693EC /* NSURLExtension.swift */; };
		116DCE3C1CAAF85300B693EC /* NSURLExtension.swift in Sources */ = {isa = PBXBuildFile; fileRef = 116DCE3A1CAAF85300B693EC /* NSURLExtension.swift */; };
		1173F06E1BC5D9BA00B88B7B /* Theme.swift in Sources */ = {isa = PBXBuildFile; fileRef = 1173F06D1BC5D9BA00B88B7B /* Theme.swift */; };
		1173F0701BC5D9CA00B88B7B /* ThemeTest.swift in Sources */ = {isa = PBXBuildFile; fileRef = 1173F06F1BC5D9CA00B88B7B /* ThemeTest.swift */; };
		1173F0721BC5D9DA00B88B7B /* default-theme.yaml in Resources */ = {isa = PBXBuildFile; fileRef = 1173F0711BC5D9DA00B88B7B /* default-theme.yaml */; };
		11770D6A1CBC120C00D34D6E /* FriendSelectController.swift in Sources */ = {isa = PBXBuildFile; fileRef = 11770D691CBC120C00D34D6E /* FriendSelectController.swift */; };
		11770D6B1CBC120C00D34D6E /* FriendSelectController.swift in Sources */ = {isa = PBXBuildFile; fileRef = 11770D691CBC120C00D34D6E /* FriendSelectController.swift */; };
		11770D771CBC1C7A00D34D6E /* UIAlertControllerExtension.swift in Sources */ = {isa = PBXBuildFile; fileRef = 11770D761CBC1C7A00D34D6E /* UIAlertControllerExtension.swift */; };
		11770D781CBC1C7A00D34D6E /* UIAlertControllerExtension.swift in Sources */ = {isa = PBXBuildFile; fileRef = 11770D761CBC1C7A00D34D6E /* UIAlertControllerExtension.swift */; };
		11771E2C1CA5C3F200EC259E /* AutomationCoordinator.swift in Sources */ = {isa = PBXBuildFile; fileRef = 11771E2B1CA5C3F200EC259E /* AutomationCoordinator.swift */; };
		11771E2D1CA5C3F200EC259E /* AutomationCoordinator.swift in Sources */ = {isa = PBXBuildFile; fileRef = 11771E2B1CA5C3F200EC259E /* AutomationCoordinator.swift */; };
		11771E361CA5C6E900EC259E /* Reach.swift in Sources */ = {isa = PBXBuildFile; fileRef = 11771E351CA5C6E900EC259E /* Reach.swift */; };
		11771E371CA5C6E900EC259E /* Reach.swift in Sources */ = {isa = PBXBuildFile; fileRef = 11771E351CA5C6E900EC259E /* Reach.swift */; };
		1180FD9E1C38497A005F3EA1 /* NSDateFormatterExtension.swift in Sources */ = {isa = PBXBuildFile; fileRef = 1180FD9D1C38497A005F3EA1 /* NSDateFormatterExtension.swift */; };
		1180FDA01C384E29005F3EA1 /* CallCoordinator.swift in Sources */ = {isa = PBXBuildFile; fileRef = 1180FD9F1C384E29005F3EA1 /* CallCoordinator.swift */; };
		1183BCAC1CA1B398000CD310 /* ChatIncomingFileCell.swift in Sources */ = {isa = PBXBuildFile; fileRef = 1183BCAB1CA1B398000CD310 /* ChatIncomingFileCell.swift */; };
		1183BCAD1CA1B398000CD310 /* ChatIncomingFileCell.swift in Sources */ = {isa = PBXBuildFile; fileRef = 1183BCAB1CA1B398000CD310 /* ChatIncomingFileCell.swift */; };
		1183BCB51CA1B3AE000CD310 /* ChatIncomingFileCellModel.swift in Sources */ = {isa = PBXBuildFile; fileRef = 1183BCB41CA1B3AE000CD310 /* ChatIncomingFileCellModel.swift */; };
		1183BCB61CA1B3AE000CD310 /* ChatIncomingFileCellModel.swift in Sources */ = {isa = PBXBuildFile; fileRef = 1183BCB41CA1B3AE000CD310 /* ChatIncomingFileCellModel.swift */; };
		1183BCC01CA1DB05000CD310 /* ProgressCircleView.swift in Sources */ = {isa = PBXBuildFile; fileRef = 1183BCBF1CA1DB05000CD310 /* ProgressCircleView.swift */; };
		1183BCC71CA1DB09000CD310 /* ProgressCircleView.swift in Sources */ = {isa = PBXBuildFile; fileRef = 1183BCBF1CA1DB05000CD310 /* ProgressCircleView.swift */; };
		1183BCD71CA1FC5B000CD310 /* ChatProgressProtocol.swift in Sources */ = {isa = PBXBuildFile; fileRef = 1183BCD61CA1FC5B000CD310 /* ChatProgressProtocol.swift */; };
		1183BCD81CA1FC5B000CD310 /* ChatProgressProtocol.swift in Sources */ = {isa = PBXBuildFile; fileRef = 1183BCD61CA1FC5B000CD310 /* ChatProgressProtocol.swift */; };
		1183BCDD1CA1FD55000CD310 /* ChatProgressBridge.swift in Sources */ = {isa = PBXBuildFile; fileRef = 1183BCDC1CA1FD55000CD310 /* ChatProgressBridge.swift */; };
		1183BCDE1CA1FD55000CD310 /* ChatProgressBridge.swift in Sources */ = {isa = PBXBuildFile; fileRef = 1183BCDC1CA1FD55000CD310 /* ChatProgressBridge.swift */; };
		1193AB361C1DEF2E006AA9E5 /* TextEditController.swift in Sources */ = {isa = PBXBuildFile; fileRef = 1193AB351C1DEF2E006AA9E5 /* TextEditController.swift */; };
		1193AB421C1E2075006AA9E5 /* QRViewerController.swift in Sources */ = {isa = PBXBuildFile; fileRef = 1193AB411C1E2075006AA9E5 /* QRViewerController.swift */; };
		1193AB481C1F4164006AA9E5 /* FriendListController.swift in Sources */ = {isa = PBXBuildFile; fileRef = 1193AB471C1F4164006AA9E5 /* FriendListController.swift */; };
		1193AB661C1F5694006AA9E5 /* BaseCell.swift in Sources */ = {isa = PBXBuildFile; fileRef = 1193AB651C1F5694006AA9E5 /* BaseCell.swift */; };
		1193AB681C1F569A006AA9E5 /* BaseCellModel.swift in Sources */ = {isa = PBXBuildFile; fileRef = 1193AB671C1F569A006AA9E5 /* BaseCellModel.swift */; };
		1193AB6A1C1F5C28006AA9E5 /* FriendListCell.swift in Sources */ = {isa = PBXBuildFile; fileRef = 1193AB691C1F5C28006AA9E5 /* FriendListCell.swift */; };
		1193AB6C1C1F5C31006AA9E5 /* FriendListCellModel.swift in Sources */ = {isa = PBXBuildFile; fileRef = 1193AB6B1C1F5C31006AA9E5 /* FriendListCellModel.swift */; };
		119AD1BE1BDED261000C5CB8 /* TextViewController.swift in Sources */ = {isa = PBXBuildFile; fileRef = 119AD1BD1BDED261000C5CB8 /* TextViewController.swift */; };
		119AD1CA1BDED6E9000C5CB8 /* ErrorHandling.swift in Sources */ = {isa = PBXBuildFile; fileRef = 119AD1C91BDED6E9000C5CB8 /* ErrorHandling.swift */; };
		119AD1CC1BDEDD9C000C5CB8 /* UIColorExtension.swift in Sources */ = {isa = PBXBuildFile; fileRef = 119AD1CB1BDEDD9C000C5CB8 /* UIColorExtension.swift */; };
		11A21EFB1C45BDB100E80A89 /* ChatPrivateController.swift in Sources */ = {isa = PBXBuildFile; fileRef = 11A21EFA1C45BDB100E80A89 /* ChatPrivateController.swift */; };
		11A21EFD1C45BDF200E80A89 /* ChatInputView.swift in Sources */ = {isa = PBXBuildFile; fileRef = 11A21EFC1C45BDF200E80A89 /* ChatInputView.swift */; };
		11B252FA1C4A614D0068F47C /* ChatIncomingTextCell.swift in Sources */ = {isa = PBXBuildFile; fileRef = 11B252F91C4A614D0068F47C /* ChatIncomingTextCell.swift */; };
		11B252FE1C4A615E0068F47C /* ChatOutgoingTextCell.swift in Sources */ = {isa = PBXBuildFile; fileRef = 11B252FD1C4A615E0068F47C /* ChatOutgoingTextCell.swift */; };
		11B253021C4A61D00068F47C /* ChatMovableDateCell.swift in Sources */ = {isa = PBXBuildFile; fileRef = 11B253011C4A61D00068F47C /* ChatMovableDateCell.swift */; };
		11B253041C4A61D50068F47C /* ChatMovableDateCellModel.swift in Sources */ = {isa = PBXBuildFile; fileRef = 11B253031C4A61D50068F47C /* ChatMovableDateCellModel.swift */; };
		11B253141C4A79A50068F47C /* BubbleView.swift in Sources */ = {isa = PBXBuildFile; fileRef = 11B253131C4A79A50068F47C /* BubbleView.swift */; };
		11B2534F1C4AD2550068F47C /* AudioPlayer.swift in Sources */ = {isa = PBXBuildFile; fileRef = 11B2534E1C4AD2550068F47C /* AudioPlayer.swift */; };
		11B253501C4AD9CF0068F47C /* isotoxin_Calltone.aac in Resources */ = {isa = PBXBuildFile; fileRef = 11B253491C4AD2200068F47C /* isotoxin_Calltone.aac */; };
		11B253511C4AD9CF0068F47C /* isotoxin_Hangup.aac in Resources */ = {isa = PBXBuildFile; fileRef = 11B2534A1C4AD23A0068F47C /* isotoxin_Hangup.aac */; };
		11B253521C4AD9CF0068F47C /* isotoxin_NewMessage.aac in Resources */ = {isa = PBXBuildFile; fileRef = 11B2534B1C4AD23A0068F47C /* isotoxin_NewMessage.aac */; };
		11B253531C4AD9CF0068F47C /* isotoxin_Ringtone.aac in Resources */ = {isa = PBXBuildFile; fileRef = 11B2534C1C4AD23A0068F47C /* isotoxin_Ringtone.aac */; };
		11B253541C4AD9CF0068F47C /* isotoxin_RingtoneWhileCall.aac in Resources */ = {isa = PBXBuildFile; fileRef = 11B2534D1C4AD23A0068F47C /* isotoxin_RingtoneWhileCall.aac */; };
		11B253561C4AEA400068F47C /* ChatPrivateTitleView.swift in Sources */ = {isa = PBXBuildFile; fileRef = 11B253551C4AEA400068F47C /* ChatPrivateTitleView.swift */; };
		11B2535D1C4BACDB0068F47C /* TabBarController.swift in Sources */ = {isa = PBXBuildFile; fileRef = 11B2535C1C4BACDB0068F47C /* TabBarController.swift */; };
		11B253661C4BAD3C0068F47C /* TabBarAbstractItem.swift in Sources */ = {isa = PBXBuildFile; fileRef = 11B253651C4BAD3C0068F47C /* TabBarAbstractItem.swift */; };
		11B2536A1C4BAD560068F47C /* TabBarBadgeItem.swift in Sources */ = {isa = PBXBuildFile; fileRef = 11B253691C4BAD560068F47C /* TabBarBadgeItem.swift */; };
		11B2536D1C4BAD5D0068F47C /* TabBarProfileItem.swift in Sources */ = {isa = PBXBuildFile; fileRef = 11B2536C1C4BAD5D0068F47C /* TabBarProfileItem.swift */; };
		11B253A41C4EA8040068F47C /* InterfaceIdiom.swift in Sources */ = {isa = PBXBuildFile; fileRef = 11B253A31C4EA8040068F47C /* InterfaceIdiom.swift */; };
		11B253A51C4EA8040068F47C /* InterfaceIdiom.swift in Sources */ = {isa = PBXBuildFile; fileRef = 11B253A31C4EA8040068F47C /* InterfaceIdiom.swift */; };
		11B253AE1C4EC47D0068F47C /* IncompressibleView.swift in Sources */ = {isa = PBXBuildFile; fileRef = 11B253AD1C4EC47D0068F47C /* IncompressibleView.swift */; };
		11B253AF1C4EC47D0068F47C /* IncompressibleView.swift in Sources */ = {isa = PBXBuildFile; fileRef = 11B253AD1C4EC47D0068F47C /* IncompressibleView.swift */; };
		11B253B71C503FA10068F47C /* NSTimerExtension.swift in Sources */ = {isa = PBXBuildFile; fileRef = 11B253B61C503FA10068F47C /* NSTimerExtension.swift */; };
		11B253B81C503FA10068F47C /* NSTimerExtension.swift in Sources */ = {isa = PBXBuildFile; fileRef = 11B253B61C503FA10068F47C /* NSTimerExtension.swift */; };
		11B253FB1C52C0A10068F47C /* StaticTableSwitchCell.swift in Sources */ = {isa = PBXBuildFile; fileRef = 11B253FA1C52C0A10068F47C /* StaticTableSwitchCell.swift */; };
		11B253FC1C52C0A10068F47C /* StaticTableSwitchCell.swift in Sources */ = {isa = PBXBuildFile; fileRef = 11B253FA1C52C0A10068F47C /* StaticTableSwitchCell.swift */; };
		11B253FE1C52C0AA0068F47C /* StaticTableSwitchCellModel.swift in Sources */ = {isa = PBXBuildFile; fileRef = 11B253FD1C52C0AA0068F47C /* StaticTableSwitchCellModel.swift */; };
		11B253FF1C52C0AA0068F47C /* StaticTableSwitchCellModel.swift in Sources */ = {isa = PBXBuildFile; fileRef = 11B253FD1C52C0AA0068F47C /* StaticTableSwitchCellModel.swift */; };
		11B3F8701CE095D2001927D8 /* ChatEditable.swift in Sources */ = {isa = PBXBuildFile; fileRef = 1136605B1CDE5D5E0092C27A /* ChatEditable.swift */; };
		11B9C6831BD598FC0083C2A5 /* OCTManagerConfigurationExtension.swift in Sources */ = {isa = PBXBuildFile; fileRef = 11B9C6821BD598FC0083C2A5 /* OCTManagerConfigurationExtension.swift */; };
		11B9C6971BD80B080083C2A5 /* FullscreenPicker.swift in Sources */ = {isa = PBXBuildFile; fileRef = 11B9C6961BD80B080083C2A5 /* FullscreenPicker.swift */; };
		11CFCD0B1C2745230046BD94 /* UserStatus.swift in Sources */ = {isa = PBXBuildFile; fileRef = 11CFCD0A1C2745230046BD94 /* UserStatus.swift */; };
		11CFCD0D1C27488E0046BD94 /* ImageViewWithStatus.swift in Sources */ = {isa = PBXBuildFile; fileRef = 11CFCD0C1C27488E0046BD94 /* ImageViewWithStatus.swift */; };
		11CFCD0F1C27499D0046BD94 /* UserStatusView.swift in Sources */ = {isa = PBXBuildFile; fileRef = 11CFCD0E1C27499D0046BD94 /* UserStatusView.swift */; };
		11CFCD111C2A02350046BD94 /* StaticBackgroundView.swift in Sources */ = {isa = PBXBuildFile; fileRef = 11CFCD101C2A02350046BD94 /* StaticBackgroundView.swift */; };
		11DDEAFD1D5FD9FE0000E2BE /* LaunchPlaceholderBoard.storyboard in Resources */ = {isa = PBXBuildFile; fileRef = 11DDEAFC1D5FD9FE0000E2BE /* LaunchPlaceholderBoard.storyboard */; };
		11E6406D1C2D6C3500D24C6D /* ViewPassingGestures.swift in Sources */ = {isa = PBXBuildFile; fileRef = 11E6406C1C2D6C3500D24C6D /* ViewPassingGestures.swift */; };
		11E640761C2DBAE200D24C6D /* AddFriendController.swift in Sources */ = {isa = PBXBuildFile; fileRef = 11E640751C2DBAE200D24C6D /* AddFriendController.swift */; };
		11E640781C2DC15400D24C6D /* HelperFunctions.swift in Sources */ = {isa = PBXBuildFile; fileRef = 11E640771C2DC15400D24C6D /* HelperFunctions.swift */; };
		11F276AE1D3EBEF700C613AA /* ChatBaseTextCell.swift in Sources */ = {isa = PBXBuildFile; fileRef = 11F276AD1D3EBEF700C613AA /* ChatBaseTextCell.swift */; };
		11F276AF1D3EBEF700C613AA /* ChatBaseTextCell.swift in Sources */ = {isa = PBXBuildFile; fileRef = 11F276AD1D3EBEF700C613AA /* ChatBaseTextCell.swift */; };
		11F276BB1D3EBF3000C613AA /* ChatBaseTextCellModel.swift in Sources */ = {isa = PBXBuildFile; fileRef = 11F276BA1D3EBF3000C613AA /* ChatBaseTextCellModel.swift */; };
		11F276BC1D3EBF3000C613AA /* ChatBaseTextCellModel.swift in Sources */ = {isa = PBXBuildFile; fileRef = 11F276BA1D3EBF3000C613AA /* ChatBaseTextCellModel.swift */; };
		11F83BDB1CAFB2A20074FE11 /* SwiftSupport.swift in Sources */ = {isa = PBXBuildFile; fileRef = 11F83BDA1CAFB2A20074FE11 /* SwiftSupport.swift */; };
		11FA0ED41BC5842800F3DA5B /* AppDelegate.swift in Sources */ = {isa = PBXBuildFile; fileRef = 11FA0ED31BC5842800F3DA5B /* AppDelegate.swift */; };
		11FA0EDA1BC584D900F3DA5B /* AppCoordinator.swift in Sources */ = {isa = PBXBuildFile; fileRef = 11FA0ED91BC584D900F3DA5B /* AppCoordinator.swift */; };
		11FA0EDE1BC58DCC00F3DA5B /* CoordinatorProtocol.swift in Sources */ = {isa = PBXBuildFile; fileRef = 11FA0EDD1BC58DCC00F3DA5B /* CoordinatorProtocol.swift */; };
		11FA0EE11BC591FC00F3DA5B /* Logger.swift in Sources */ = {isa = PBXBuildFile; fileRef = 11FA0EE01BC591FC00F3DA5B /* Logger.swift */; };
		11FA0EE71BC59B1400F3DA5B /* ActiveSessionCoordinator.swift in Sources */ = {isa = PBXBuildFile; fileRef = 11FA0EE61BC59B1400F3DA5B /* ActiveSessionCoordinator.swift */; };
		11FA0EE91BC5A66D00F3DA5B /* LoginCoordinator.swift in Sources */ = {isa = PBXBuildFile; fileRef = 11FA0EE81BC5A66D00F3DA5B /* LoginCoordinator.swift */; };
		11FA0EEB1BC5A68600F3DA5B /* FriendsTabCoordinator.swift in Sources */ = {isa = PBXBuildFile; fileRef = 11FA0EEA1BC5A68600F3DA5B /* FriendsTabCoordinator.swift */; };
		11FA0EED1BC5A69000F3DA5B /* ProfileTabCoordinator.swift in Sources */ = {isa = PBXBuildFile; fileRef = 11FA0EEC1BC5A69000F3DA5B /* ProfileTabCoordinator.swift */; };
		11FA0EF11BC5A6A500F3DA5B /* SettingsTabCoordinator.swift in Sources */ = {isa = PBXBuildFile; fileRef = 11FA0EF01BC5A6A500F3DA5B /* SettingsTabCoordinator.swift */; };
		11FA0EF31BC5A6AF00F3DA5B /* ChatsTabCoordinator.swift in Sources */ = {isa = PBXBuildFile; fileRef = 11FA0EF21BC5A6AF00F3DA5B /* ChatsTabCoordinator.swift */; };
		11FC10571D32E54A00CE863E /* Results.swift in Sources */ = {isa = PBXBuildFile; fileRef = 11FC10561D32E54A00CE863E /* Results.swift */; };
		11FC10581D32E54A00CE863E /* Results.swift in Sources */ = {isa = PBXBuildFile; fileRef = 11FC10561D32E54A00CE863E /* Results.swift */; };
		11FC105A1D32EED000CE863E /* ResultsChange.swift in Sources */ = {isa = PBXBuildFile; fileRef = 11FC10591D32EED000CE863E /* ResultsChange.swift */; };
		11FC105B1D32EED000CE863E /* ResultsChange.swift in Sources */ = {isa = PBXBuildFile; fileRef = 11FC10591D32EED000CE863E /* ResultsChange.swift */; };
		11FC105D1D32F29700CE863E /* OCTSubmanagerObjectsExtension.swift in Sources */ = {isa = PBXBuildFile; fileRef = 11FC105C1D32F29700CE863E /* OCTSubmanagerObjectsExtension.swift */; };
		11FC105E1D32F29700CE863E /* OCTSubmanagerObjectsExtension.swift in Sources */ = {isa = PBXBuildFile; fileRef = 11FC105C1D32F29700CE863E /* OCTSubmanagerObjectsExtension.swift */; };
		96166DAAD67996D5A6819984 /* libPods-AntidoteTests.a in Frameworks */ = {isa = PBXBuildFile; fileRef = 72586F4D098584EF43024224 /* libPods-AntidoteTests.a */; };
		9C04BB6D1C17389200F58488 /* StaticTableBaseCell.swift in Sources */ = {isa = PBXBuildFile; fileRef = 9C04BB6C1C17389200F58488 /* StaticTableBaseCell.swift */; };
		9C07151D1BCD2E5B003A27B5 /* PortraitNavigationController.swift in Sources */ = {isa = PBXBuildFile; fileRef = 9C07151C1BCD2E5B003A27B5 /* PortraitNavigationController.swift */; };
		9C07151F1BCD501D003A27B5 /* LoginFormController.swift in Sources */ = {isa = PBXBuildFile; fileRef = 9C07151E1BCD501D003A27B5 /* LoginFormController.swift */; };
		9C2EF3711C4D4D5C006E7AB1 /* NotificationCoordinator.swift in Sources */ = {isa = PBXBuildFile; fileRef = 9C2EF3701C4D4D5C006E7AB1 /* NotificationCoordinator.swift */; };
		9C2EF37A1C4E2DDE006E7AB1 /* ChatListTableManager.swift in Sources */ = {isa = PBXBuildFile; fileRef = 9C2EF3791C4E2DDE006E7AB1 /* ChatListTableManager.swift */; };
		9C7475BE1BC698110098B1A4 /* Localizable.strings in Resources */ = {isa = PBXBuildFile; fileRef = 9C7475C01BC698110098B1A4 /* Localizable.strings */; };
		9C7475C51BC698510098B1A4 /* StringExtension.swift in Sources */ = {isa = PBXBuildFile; fileRef = 9C7475C41BC698510098B1A4 /* StringExtension.swift */; };
		9C9A07011BE793BA0003D6C7 /* ProfileMainController.swift in Sources */ = {isa = PBXBuildFile; fileRef = 9C9A07001BE793BA0003D6C7 /* ProfileMainController.swift */; };
		9CB1F9511D58CA4000105858 /* RunningCoordinator.swift in Sources */ = {isa = PBXBuildFile; fileRef = 9CB1F9501D58CA4000105858 /* RunningCoordinator.swift */; };
		9CB1F9521D58CA4000105858 /* RunningCoordinator.swift in Sources */ = {isa = PBXBuildFile; fileRef = 9CB1F9501D58CA4000105858 /* RunningCoordinator.swift */; };
		9CBBC7C11BDFC62700099A5E /* LoginCreateAccountController.swift in Sources */ = {isa = PBXBuildFile; fileRef = 9CBBC7C01BDFC62700099A5E /* LoginCreateAccountController.swift */; };
		9CBBC7CD1BDFC6C600099A5E /* ExtendedTextField.swift in Sources */ = {isa = PBXBuildFile; fileRef = 9CBBC7CC1BDFC6C600099A5E /* ExtendedTextField.swift */; };
		9CDC091B1C34081900DC0D63 /* FriendListDataSource.swift in Sources */ = {isa = PBXBuildFile; fileRef = 9CDC091A1C34081900DC0D63 /* FriendListDataSource.swift */; };
		9CDC09251C34083100DC0D63 /* FriendListDataSourceTest.swift in Sources */ = {isa = PBXBuildFile; fileRef = 9CDC09241C34083100DC0D63 /* FriendListDataSourceTest.swift */; };
		9CDC092C1C34102F00DC0D63 /* ExceptionHandling.m in Sources */ = {isa = PBXBuildFile; fileRef = 9CDC092B1C34102F00DC0D63 /* ExceptionHandling.m */; };
		9CDC092D1C34102F00DC0D63 /* ExceptionHandling.m in Sources */ = {isa = PBXBuildFile; fileRef = 9CDC092B1C34102F00DC0D63 /* ExceptionHandling.m */; };
		9CDDB2061BD5376200B65D79 /* ProfileManager.swift in Sources */ = {isa = PBXBuildFile; fileRef = 9CDDB2051BD5376200B65D79 /* ProfileManager.swift */; };
		9CE0BDE61C45229500DCE357 /* ChatListController.swift in Sources */ = {isa = PBXBuildFile; fileRef = 9CE0BDE51C45229500DCE357 /* ChatListController.swift */; };
		9CE0BDF01C4522BF00DCE357 /* ChatListCell.swift in Sources */ = {isa = PBXBuildFile; fileRef = 9CE0BDEF1C4522BF00DCE357 /* ChatListCell.swift */; };
		9CE0BDF31C4522C800DCE357 /* ChatListCellModel.swift in Sources */ = {isa = PBXBuildFile; fileRef = 9CE0BDF21C4522C800DCE357 /* ChatListCellModel.swift */; };
		9CEE6AA21C4E679100A1ECB5 /* PrimaryIpadController.swift in Sources */ = {isa = PBXBuildFile; fileRef = 9CEE6AA11C4E679100A1ECB5 /* PrimaryIpadController.swift */; };
		9CEE6AB81C4E8FDC00A1ECB5 /* AppDelegate.swift in Sources */ = {isa = PBXBuildFile; fileRef = 11FA0ED31BC5842800F3DA5B /* AppDelegate.swift */; };
		9CEE6AB91C4E8FDC00A1ECB5 /* BaseCell.swift in Sources */ = {isa = PBXBuildFile; fileRef = 1193AB651C1F5694006AA9E5 /* BaseCell.swift */; };
		9CEE6ABA1C4E8FDC00A1ECB5 /* BaseCellModel.swift in Sources */ = {isa = PBXBuildFile; fileRef = 1193AB671C1F569A006AA9E5 /* BaseCellModel.swift */; };
		9CEE6ABB1C4E8FDC00A1ECB5 /* ChatIncomingTextCell.swift in Sources */ = {isa = PBXBuildFile; fileRef = 11B252F91C4A614D0068F47C /* ChatIncomingTextCell.swift */; };
		9CEE6ABD1C4E8FDC00A1ECB5 /* ChatListCell.swift in Sources */ = {isa = PBXBuildFile; fileRef = 9CE0BDEF1C4522BF00DCE357 /* ChatListCell.swift */; };
		9CEE6ABE1C4E8FDC00A1ECB5 /* ChatListCellModel.swift in Sources */ = {isa = PBXBuildFile; fileRef = 9CE0BDF21C4522C800DCE357 /* ChatListCellModel.swift */; };
		9CEE6ABF1C4E8FDC00A1ECB5 /* ChatMovableDateCell.swift in Sources */ = {isa = PBXBuildFile; fileRef = 11B253011C4A61D00068F47C /* ChatMovableDateCell.swift */; };
		9CEE6AC01C4E8FDC00A1ECB5 /* ChatMovableDateCellModel.swift in Sources */ = {isa = PBXBuildFile; fileRef = 11B253031C4A61D50068F47C /* ChatMovableDateCellModel.swift */; };
		9CEE6AC11C4E8FDC00A1ECB5 /* ChatOutgoingTextCell.swift in Sources */ = {isa = PBXBuildFile; fileRef = 11B252FD1C4A615E0068F47C /* ChatOutgoingTextCell.swift */; };
		9CEE6AC31C4E8FDC00A1ECB5 /* FriendListCell.swift in Sources */ = {isa = PBXBuildFile; fileRef = 1193AB691C1F5C28006AA9E5 /* FriendListCell.swift */; };
		9CEE6AC41C4E8FDC00A1ECB5 /* FriendListCellModel.swift in Sources */ = {isa = PBXBuildFile; fileRef = 1193AB6B1C1F5C31006AA9E5 /* FriendListCellModel.swift */; };
		9CEE6AC51C4E8FDC00A1ECB5 /* StaticTableAvatarCell.swift in Sources */ = {isa = PBXBuildFile; fileRef = 1156A4861C10D122005AC8C6 /* StaticTableAvatarCell.swift */; };
		9CEE6AC61C4E8FDC00A1ECB5 /* StaticTableAvatarCellModel.swift in Sources */ = {isa = PBXBuildFile; fileRef = 1156A4841C10D119005AC8C6 /* StaticTableAvatarCellModel.swift */; };
		9CEE6AC71C4E8FDC00A1ECB5 /* StaticTableBaseCell.swift in Sources */ = {isa = PBXBuildFile; fileRef = 9C04BB6C1C17389200F58488 /* StaticTableBaseCell.swift */; };
		9CEE6AC81C4E8FDC00A1ECB5 /* StaticTableBaseCellModel.swift in Sources */ = {isa = PBXBuildFile; fileRef = 1156A4781C0E478D005AC8C6 /* StaticTableBaseCellModel.swift */; };
		9CEE6AC91C4E8FDC00A1ECB5 /* StaticTableButtonCell.swift in Sources */ = {isa = PBXBuildFile; fileRef = 1156A4801C0FA0A4005AC8C6 /* StaticTableButtonCell.swift */; };
		9CEE6ACA1C4E8FDC00A1ECB5 /* StaticTableButtonCellModel.swift in Sources */ = {isa = PBXBuildFile; fileRef = 1156A47A1C0F6178005AC8C6 /* StaticTableButtonCellModel.swift */; };
		9CEE6ACB1C4E8FDC00A1ECB5 /* StaticTableChatButtonsCell.swift in Sources */ = {isa = PBXBuildFile; fileRef = 116513211C2C74940066AF06 /* StaticTableChatButtonsCell.swift */; };
		9CEE6ACC1C4E8FDC00A1ECB5 /* StaticTableChatButtonsCellModel.swift in Sources */ = {isa = PBXBuildFile; fileRef = 116513231C2C749E0066AF06 /* StaticTableChatButtonsCellModel.swift */; };
		9CEE6ACD1C4E8FDC00A1ECB5 /* StaticTableDefaultCell.swift in Sources */ = {isa = PBXBuildFile; fileRef = 115DFB891C177F5C00F18DB5 /* StaticTableDefaultCell.swift */; };
		9CEE6ACE1C4E8FDC00A1ECB5 /* StaticTableDefaultCellModel.swift in Sources */ = {isa = PBXBuildFile; fileRef = 115DFB951C177F6500F18DB5 /* StaticTableDefaultCellModel.swift */; };
		9CEE6ACF1C4E8FDC00A1ECB5 /* StaticTableSelectableCellModel.swift in Sources */ = {isa = PBXBuildFile; fileRef = 1156A47C1C0F632C005AC8C6 /* StaticTableSelectableCellModel.swift */; };
		9CEE6AD01C4E8FDC00A1ECB5 /* AudioPlayer.swift in Sources */ = {isa = PBXBuildFile; fileRef = 11B2534E1C4AD2550068F47C /* AudioPlayer.swift */; };
		9CEE6AD11C4E8FDC00A1ECB5 /* AvatarManager.swift in Sources */ = {isa = PBXBuildFile; fileRef = 1156A4881C15FB2B005AC8C6 /* AvatarManager.swift */; };
		9CEE6AD21C4E8FDC00A1ECB5 /* ChatListTableManager.swift in Sources */ = {isa = PBXBuildFile; fileRef = 9C2EF3791C4E2DDE006E7AB1 /* ChatListTableManager.swift */; };
		9CEE6AD31C4E8FDC00A1ECB5 /* FriendListDataSource.swift in Sources */ = {isa = PBXBuildFile; fileRef = 9CDC091A1C34081900DC0D63 /* FriendListDataSource.swift */; };
		9CEE6AD61C4E8FDC00A1ECB5 /* ProfileManager.swift in Sources */ = {isa = PBXBuildFile; fileRef = 9CDDB2051BD5376200B65D79 /* ProfileManager.swift */; };
		9CEE6AD71C4E8FDC00A1ECB5 /* TabBarAbstractItem.swift in Sources */ = {isa = PBXBuildFile; fileRef = 11B253651C4BAD3C0068F47C /* TabBarAbstractItem.swift */; };
		9CEE6AD81C4E8FDC00A1ECB5 /* TabBarBadgeItem.swift in Sources */ = {isa = PBXBuildFile; fileRef = 11B253691C4BAD560068F47C /* TabBarBadgeItem.swift */; };
		9CEE6AD91C4E8FDC00A1ECB5 /* TabBarProfileItem.swift in Sources */ = {isa = PBXBuildFile; fileRef = 11B2536C1C4BAD5D0068F47C /* TabBarProfileItem.swift */; };
		9CEE6ADA1C4E8FDC00A1ECB5 /* Theme.swift in Sources */ = {isa = PBXBuildFile; fileRef = 1173F06D1BC5D9BA00B88B7B /* Theme.swift */; };
		9CEE6ADB1C4E8FDC00A1ECB5 /* UserDefaultsManager.swift in Sources */ = {isa = PBXBuildFile; fileRef = 1164C8D71BC922EB00B91107 /* UserDefaultsManager.swift */; };
		9CEE6ADC1C4E8FDC00A1ECB5 /* KeyboardNotificationController.swift in Sources */ = {isa = PBXBuildFile; fileRef = 112422651BDD2032004D7926 /* KeyboardNotificationController.swift */; };
		9CEE6ADD1C4E8FDC00A1ECB5 /* PortraitNavigationController.swift in Sources */ = {isa = PBXBuildFile; fileRef = 9C07151C1BCD2E5B003A27B5 /* PortraitNavigationController.swift */; };
		9CEE6ADE1C4E8FDC00A1ECB5 /* LoginBaseController.swift in Sources */ = {isa = PBXBuildFile; fileRef = 1164C8E61BC929C500B91107 /* LoginBaseController.swift */; };
		9CEE6ADF1C4E8FDC00A1ECB5 /* LoginChoiceController.swift in Sources */ = {isa = PBXBuildFile; fileRef = 1164C8E81BC929F700B91107 /* LoginChoiceController.swift */; };
		9CEE6AE01C4E8FDC00A1ECB5 /* LoginCreateAccountController.swift in Sources */ = {isa = PBXBuildFile; fileRef = 9CBBC7C01BDFC62700099A5E /* LoginCreateAccountController.swift */; };
		9CEE6AE11C4E8FDC00A1ECB5 /* LoginFormController.swift in Sources */ = {isa = PBXBuildFile; fileRef = 9C07151E1BCD501D003A27B5 /* LoginFormController.swift */; };
		9CEE6AE21C4E8FDC00A1ECB5 /* LoginLogoController.swift in Sources */ = {isa = PBXBuildFile; fileRef = 1164C8F21BC9880000B91107 /* LoginLogoController.swift */; };
		9CEE6AE51C4E8FDC00A1ECB5 /* AddFriendController.swift in Sources */ = {isa = PBXBuildFile; fileRef = 11E640751C2DBAE200D24C6D /* AddFriendController.swift */; };
		9CEE6AE71C4E8FDC00A1ECB5 /* ChatListController.swift in Sources */ = {isa = PBXBuildFile; fileRef = 9CE0BDE51C45229500DCE357 /* ChatListController.swift */; };
		9CEE6AE81C4E8FDC00A1ECB5 /* ChatPrivateController.swift in Sources */ = {isa = PBXBuildFile; fileRef = 11A21EFA1C45BDB100E80A89 /* ChatPrivateController.swift */; };
		9CEE6AEA1C4E8FDC00A1ECB5 /* FriendCardController.swift in Sources */ = {isa = PBXBuildFile; fileRef = 116513181C2C6C980066AF06 /* FriendCardController.swift */; };
		9CEE6AEB1C4E8FDC00A1ECB5 /* FriendListController.swift in Sources */ = {isa = PBXBuildFile; fileRef = 1193AB471C1F4164006AA9E5 /* FriendListController.swift */; };
		9CEE6AEC1C4E8FDC00A1ECB5 /* PrimaryIpadController.swift in Sources */ = {isa = PBXBuildFile; fileRef = 9CEE6AA11C4E679100A1ECB5 /* PrimaryIpadController.swift */; };
		9CEE6AED1C4E8FDC00A1ECB5 /* ProfileMainController.swift in Sources */ = {isa = PBXBuildFile; fileRef = 9C9A07001BE793BA0003D6C7 /* ProfileMainController.swift */; };
		9CEE6AEE1C4E8FDC00A1ECB5 /* QRScannerController.swift in Sources */ = {isa = PBXBuildFile; fileRef = 113D56551C2F459E00B3D3E8 /* QRScannerController.swift */; };
		9CEE6AEF1C4E8FDC00A1ECB5 /* QRViewerController.swift in Sources */ = {isa = PBXBuildFile; fileRef = 1193AB411C1E2075006AA9E5 /* QRViewerController.swift */; };
		9CEE6AF11C4E8FDC00A1ECB5 /* StaticTableController.swift in Sources */ = {isa = PBXBuildFile; fileRef = 110E425B1C00DC5E001A3CA2 /* StaticTableController.swift */; };
		9CEE6AF21C4E8FDC00A1ECB5 /* TabBarController.swift in Sources */ = {isa = PBXBuildFile; fileRef = 11B2535C1C4BACDB0068F47C /* TabBarController.swift */; };
		9CEE6AF31C4E8FDC00A1ECB5 /* TextEditController.swift in Sources */ = {isa = PBXBuildFile; fileRef = 1193AB351C1DEF2E006AA9E5 /* TextEditController.swift */; };
		9CEE6AF41C4E8FDC00A1ECB5 /* TextViewController.swift in Sources */ = {isa = PBXBuildFile; fileRef = 119AD1BD1BDED261000C5CB8 /* TextViewController.swift */; };
		9CEE6AF61C4E8FDC00A1ECB5 /* CoordinatorProtocol.swift in Sources */ = {isa = PBXBuildFile; fileRef = 11FA0EDD1BC58DCC00F3DA5B /* CoordinatorProtocol.swift */; };
		9CEE6AF71C4E8FDC00A1ECB5 /* AppCoordinator.swift in Sources */ = {isa = PBXBuildFile; fileRef = 11FA0ED91BC584D900F3DA5B /* AppCoordinator.swift */; };
		9CEE6AF81C4E8FDC00A1ECB5 /* LoginCoordinator.swift in Sources */ = {isa = PBXBuildFile; fileRef = 11FA0EE81BC5A66D00F3DA5B /* LoginCoordinator.swift */; };
		9CEE6AF91C4E8FDC00A1ECB5 /* ActiveSessionCoordinator.swift in Sources */ = {isa = PBXBuildFile; fileRef = 11FA0EE61BC59B1400F3DA5B /* ActiveSessionCoordinator.swift */; };
		9CEE6AFA1C4E8FDC00A1ECB5 /* CallCoordinator.swift in Sources */ = {isa = PBXBuildFile; fileRef = 1180FD9F1C384E29005F3EA1 /* CallCoordinator.swift */; };
		9CEE6AFC1C4E8FDC00A1ECB5 /* ChatsTabCoordinator.swift in Sources */ = {isa = PBXBuildFile; fileRef = 11FA0EF21BC5A6AF00F3DA5B /* ChatsTabCoordinator.swift */; };
		9CEE6AFD1C4E8FDC00A1ECB5 /* FriendsTabCoordinator.swift in Sources */ = {isa = PBXBuildFile; fileRef = 11FA0EEA1BC5A68600F3DA5B /* FriendsTabCoordinator.swift */; };
		9CEE6AFE1C4E8FDC00A1ECB5 /* NotificationCoordinator.swift in Sources */ = {isa = PBXBuildFile; fileRef = 9C2EF3701C4D4D5C006E7AB1 /* NotificationCoordinator.swift */; };
		9CEE6AFF1C4E8FDC00A1ECB5 /* ProfileTabCoordinator.swift in Sources */ = {isa = PBXBuildFile; fileRef = 11FA0EEC1BC5A69000F3DA5B /* ProfileTabCoordinator.swift */; };
		9CEE6B001C4E8FDC00A1ECB5 /* ActiveSessionNavigationCoordinator.swift in Sources */ = {isa = PBXBuildFile; fileRef = 110E49DF1BF925FD00D1FE6F /* ActiveSessionNavigationCoordinator.swift */; };
		9CEE6B011C4E8FDC00A1ECB5 /* SettingsTabCoordinator.swift in Sources */ = {isa = PBXBuildFile; fileRef = 11FA0EF01BC5A6A500F3DA5B /* SettingsTabCoordinator.swift */; };
		9CEE6B021C4E8FDC00A1ECB5 /* UserStatus.swift in Sources */ = {isa = PBXBuildFile; fileRef = 11CFCD0A1C2745230046BD94 /* UserStatus.swift */; };
		9CEE6B031C4E8FDC00A1ECB5 /* UIImageExtension.swift in Sources */ = {isa = PBXBuildFile; fileRef = 1164C8EF1BC982FF00B91107 /* UIImageExtension.swift */; };
		9CEE6B041C4E8FDC00A1ECB5 /* NSDateFormatterExtension.swift in Sources */ = {isa = PBXBuildFile; fileRef = 1180FD9D1C38497A005F3EA1 /* NSDateFormatterExtension.swift */; };
		9CEE6B051C4E8FDC00A1ECB5 /* OCTManagerConfigurationExtension.swift in Sources */ = {isa = PBXBuildFile; fileRef = 11B9C6821BD598FC0083C2A5 /* OCTManagerConfigurationExtension.swift */; };
		9CEE6B071C4E8FDC00A1ECB5 /* StringExtension.swift in Sources */ = {isa = PBXBuildFile; fileRef = 9C7475C41BC698510098B1A4 /* StringExtension.swift */; };
		9CEE6B091C4E8FDC00A1ECB5 /* UIColorExtension.swift in Sources */ = {isa = PBXBuildFile; fileRef = 119AD1CB1BDEDD9C000C5CB8 /* UIColorExtension.swift */; };
		9CEE6B0A1C4E8FDC00A1ECB5 /* UIViewControllerExtension.swift in Sources */ = {isa = PBXBuildFile; fileRef = 1164C8F51BC98F8300B91107 /* UIViewControllerExtension.swift */; };
		9CEE6B0B1C4E8FDC00A1ECB5 /* ErrorHandling.swift in Sources */ = {isa = PBXBuildFile; fileRef = 119AD1C91BDED6E9000C5CB8 /* ErrorHandling.swift */; };
		9CEE6B0C1C4E8FDC00A1ECB5 /* HelperFunctions.swift in Sources */ = {isa = PBXBuildFile; fileRef = 11E640771C2DC15400D24C6D /* HelperFunctions.swift */; };
		9CEE6B0D1C4E8FDC00A1ECB5 /* Logger.swift in Sources */ = {isa = PBXBuildFile; fileRef = 11FA0EE01BC591FC00F3DA5B /* Logger.swift */; };
		9CEE6B0E1C4E8FDC00A1ECB5 /* BubbleView.swift in Sources */ = {isa = PBXBuildFile; fileRef = 11B253131C4A79A50068F47C /* BubbleView.swift */; };
		9CEE6B0F1C4E8FDC00A1ECB5 /* ChatInputView.swift in Sources */ = {isa = PBXBuildFile; fileRef = 11A21EFC1C45BDF200E80A89 /* ChatInputView.swift */; };
		9CEE6B101C4E8FDC00A1ECB5 /* ChatPrivateTitleView.swift in Sources */ = {isa = PBXBuildFile; fileRef = 11B253551C4AEA400068F47C /* ChatPrivateTitleView.swift */; };
		9CEE6B111C4E8FDC00A1ECB5 /* FullscreenPicker.swift in Sources */ = {isa = PBXBuildFile; fileRef = 11B9C6961BD80B080083C2A5 /* FullscreenPicker.swift */; };
		9CEE6B121C4E8FDC00A1ECB5 /* ImageViewWithStatus.swift in Sources */ = {isa = PBXBuildFile; fileRef = 11CFCD0C1C27488E0046BD94 /* ImageViewWithStatus.swift */; };
		9CEE6B131C4E8FDC00A1ECB5 /* NotificationWindow.swift in Sources */ = {isa = PBXBuildFile; fileRef = 116513251C2D636A0066AF06 /* NotificationWindow.swift */; };
		9CEE6B141C4E8FDC00A1ECB5 /* QRScannerAimView.swift in Sources */ = {isa = PBXBuildFile; fileRef = 113D564C1C2F437B00B3D3E8 /* QRScannerAimView.swift */; };
		9CEE6B151C4E8FDC00A1ECB5 /* StaticBackgroundView.swift in Sources */ = {isa = PBXBuildFile; fileRef = 11CFCD101C2A02350046BD94 /* StaticBackgroundView.swift */; };
		9CEE6B161C4E8FDC00A1ECB5 /* UserStatusView.swift in Sources */ = {isa = PBXBuildFile; fileRef = 11CFCD0E1C27499D0046BD94 /* UserStatusView.swift */; };
		9CEE6B171C4E8FDC00A1ECB5 /* ViewPassingGestures.swift in Sources */ = {isa = PBXBuildFile; fileRef = 11E6406C1C2D6C3500D24C6D /* ViewPassingGestures.swift */; };
		9CEE6B181C4E8FDC00A1ECB5 /* RoundedButton.swift in Sources */ = {isa = PBXBuildFile; fileRef = 1164C8EC1BC9801200B91107 /* RoundedButton.swift */; };
		9CEE6B191C4E8FDC00A1ECB5 /* ExtendedTextField.swift in Sources */ = {isa = PBXBuildFile; fileRef = 9CBBC7CC1BDFC6C600099A5E /* ExtendedTextField.swift */; };
		9CEE6B1F1C510A1E00A1ECB5 /* NotificationObject.swift in Sources */ = {isa = PBXBuildFile; fileRef = 9CEE6B1E1C510A1E00A1ECB5 /* NotificationObject.swift */; };
		9CEE6B201C510A1E00A1ECB5 /* NotificationObject.swift in Sources */ = {isa = PBXBuildFile; fileRef = 9CEE6B1E1C510A1E00A1ECB5 /* NotificationObject.swift */; };
		9CEE6B461C5289E200A1ECB5 /* SettingsMainController.swift in Sources */ = {isa = PBXBuildFile; fileRef = 9CEE6B451C5289E200A1ECB5 /* SettingsMainController.swift */; };
		9CEE6B471C5289E200A1ECB5 /* SettingsMainController.swift in Sources */ = {isa = PBXBuildFile; fileRef = 9CEE6B451C5289E200A1ECB5 /* SettingsMainController.swift */; };
		9CEE6B4F1C528AAA00A1ECB5 /* SettingsAboutController.swift in Sources */ = {isa = PBXBuildFile; fileRef = 9CEE6B4E1C528AAA00A1ECB5 /* SettingsAboutController.swift */; };
		9CEE6B501C528AAA00A1ECB5 /* SettingsAboutController.swift in Sources */ = {isa = PBXBuildFile; fileRef = 9CEE6B4E1C528AAA00A1ECB5 /* SettingsAboutController.swift */; };
		9CEE6B521C528AB600A1ECB5 /* SettingsAdvancedController.swift in Sources */ = {isa = PBXBuildFile; fileRef = 9CEE6B511C528AB600A1ECB5 /* SettingsAdvancedController.swift */; };
		9CEE6B531C528AB600A1ECB5 /* SettingsAdvancedController.swift in Sources */ = {isa = PBXBuildFile; fileRef = 9CEE6B511C528AB600A1ECB5 /* SettingsAdvancedController.swift */; };
		D4F896D05F7EAA7C321A2AA8 /* libPods-Antidote.a in Frameworks */ = {isa = PBXBuildFile; fileRef = 034E57B3AE56E352BBAA0487 /* libPods-Antidote.a */; };
/* End PBXBuildFile section */

/* Begin PBXContainerItemProxy section */
		113F02E61CAFC9830009ABE1 /* PBXContainerItemProxy */ = {
			isa = PBXContainerItemProxy;
			containerPortal = 1173EFC81BC5C6B300B88B7B /* SnapKit.xcodeproj */;
			proxyType = 2;
			remoteGlobalIDString = 537DCE921C35CC8800B5B899;
			remoteInfo = "SnapKit tvOS";
		};
		113F02E81CAFC9830009ABE1 /* PBXContainerItemProxy */ = {
			isa = PBXContainerItemProxy;
			containerPortal = 1173EFC81BC5C6B300B88B7B /* SnapKit.xcodeproj */;
			proxyType = 2;
			remoteGlobalIDString = 537DCEAF1C35D90A00B5B899;
			remoteInfo = "SnapKit tvOS Tests";
		};
		113F02EF1CAFC9830009ABE1 /* PBXContainerItemProxy */ = {
			isa = PBXContainerItemProxy;
			containerPortal = 1173EFE41BC5CF5D00B88B7B /* Yaml.xcodeproj */;
			proxyType = 2;
			remoteGlobalIDString = 8313C4291C8DC2CB00DEF215;
			remoteInfo = "Yaml tvOS";
		};
		113F02F11CAFC9830009ABE1 /* PBXContainerItemProxy */ = {
			isa = PBXContainerItemProxy;
			containerPortal = 1173EFE41BC5CF5D00B88B7B /* Yaml.xcodeproj */;
			proxyType = 2;
			remoteGlobalIDString = 8313C4321C8DC2CB00DEF215;
			remoteInfo = "Tests tvOS";
		};
		116513051C2B4B180066AF06 /* PBXContainerItemProxy */ = {
			isa = PBXContainerItemProxy;
			containerPortal = 1173EFC81BC5C6B300B88B7B /* SnapKit.xcodeproj */;
			proxyType = 1;
			remoteGlobalIDString = EEBCC9D719CC627D0083B827;
			remoteInfo = "SnapKit iOS";
		};
		116513091C2B4B180066AF06 /* PBXContainerItemProxy */ = {
			isa = PBXContainerItemProxy;
			containerPortal = 1173EFE41BC5CF5D00B88B7B /* Yaml.xcodeproj */;
			proxyType = 1;
			remoteGlobalIDString = F32DF2571B73054C0011046A;
			remoteInfo = "Yaml iOS";
		};
		1173EFCF1BC5C6B300B88B7B /* PBXContainerItemProxy */ = {
			isa = PBXContainerItemProxy;
			containerPortal = 1173EFC81BC5C6B300B88B7B /* SnapKit.xcodeproj */;
			proxyType = 2;
			remoteGlobalIDString = EEBCC9D819CC627D0083B827;
			remoteInfo = "SnapKit iOS";
		};
		1173EFD11BC5C6B300B88B7B /* PBXContainerItemProxy */ = {
			isa = PBXContainerItemProxy;
			containerPortal = 1173EFC81BC5C6B300B88B7B /* SnapKit.xcodeproj */;
			proxyType = 2;
			remoteGlobalIDString = EECDB37A1AC0C9D4006BBC11;
			remoteInfo = "SnapKit OSX";
		};
		1173EFD31BC5C6B300B88B7B /* PBXContainerItemProxy */ = {
			isa = PBXContainerItemProxy;
			containerPortal = 1173EFC81BC5C6B300B88B7B /* SnapKit.xcodeproj */;
			proxyType = 2;
			remoteGlobalIDString = EEBCC9E219CC627E0083B827;
			remoteInfo = "SnapKit iOS Tests";
		};
		1173EFD51BC5C6B300B88B7B /* PBXContainerItemProxy */ = {
			isa = PBXContainerItemProxy;
			containerPortal = 1173EFC81BC5C6B300B88B7B /* SnapKit.xcodeproj */;
			proxyType = 2;
			remoteGlobalIDString = EECDB3841AC0C9D4006BBC11;
			remoteInfo = "SnapKit OSX Tests";
		};
		1173EFEB1BC5CF5D00B88B7B /* PBXContainerItemProxy */ = {
			isa = PBXContainerItemProxy;
			containerPortal = 1173EFE41BC5CF5D00B88B7B /* Yaml.xcodeproj */;
			proxyType = 2;
			remoteGlobalIDString = 8E1D76211B258FEE0022C013;
			remoteInfo = "Yaml OSX";
		};
		1173EFED1BC5CF5D00B88B7B /* PBXContainerItemProxy */ = {
			isa = PBXContainerItemProxy;
			containerPortal = 1173EFE41BC5CF5D00B88B7B /* Yaml.xcodeproj */;
			proxyType = 2;
			remoteGlobalIDString = 8E1D762C1B258FEE0022C013;
			remoteInfo = "YamlTests OSX";
		};
		1173EFEF1BC5CF5D00B88B7B /* PBXContainerItemProxy */ = {
			isa = PBXContainerItemProxy;
			containerPortal = 1173EFE41BC5CF5D00B88B7B /* Yaml.xcodeproj */;
			proxyType = 2;
			remoteGlobalIDString = F32DF2581B73054C0011046A;
			remoteInfo = "Yaml iOS";
		};
		1173EFF11BC5CF5D00B88B7B /* PBXContainerItemProxy */ = {
			isa = PBXContainerItemProxy;
			containerPortal = 1173EFE41BC5CF5D00B88B7B /* Yaml.xcodeproj */;
			proxyType = 2;
			remoteGlobalIDString = F32DF2611B73054C0011046A;
			remoteInfo = "YamlTests iOS";
		};
		1173F05B1BC5D94400B88B7B /* PBXContainerItemProxy */ = {
			isa = PBXContainerItemProxy;
			containerPortal = 1164762719794D3300DB20B8 /* Project object */;
			proxyType = 1;
			remoteGlobalIDString = 1164762E19794D3300DB20B8;
			remoteInfo = Antidote;
		};
/* End PBXContainerItemProxy section */

/* Begin PBXCopyFilesBuildPhase section */
		1165130B1C2B4B190066AF06 /* Embed Frameworks */ = {
			isa = PBXCopyFilesBuildPhase;
			buildActionMask = 2147483647;
			dstPath = "";
			dstSubfolderSpec = 10;
			files = (
				116513041C2B4B180066AF06 /* SnapKit.framework in Embed Frameworks */,
				116513081C2B4B180066AF06 /* Yaml.framework in Embed Frameworks */,
			);
			name = "Embed Frameworks";
			runOnlyForDeploymentPostprocessing = 0;
		};
/* End PBXCopyFilesBuildPhase section */

/* Begin PBXFileReference section */
		034E57B3AE56E352BBAA0487 /* libPods-Antidote.a */ = {isa = PBXFileReference; explicitFileType = archive.ar; includeInIndex = 0; path = "libPods-Antidote.a"; sourceTree = BUILT_PRODUCTS_DIR; };
		110E425B1C00DC5E001A3CA2 /* StaticTableController.swift */ = {isa = PBXFileReference; fileEncoding = 4; lastKnownFileType = sourcecode.swift; path = StaticTableController.swift; sourceTree = "<group>"; };
		110E49DF1BF925FD00D1FE6F /* ActiveSessionNavigationCoordinator.swift */ = {isa = PBXFileReference; fileEncoding = 4; lastKnownFileType = sourcecode.swift; path = ActiveSessionNavigationCoordinator.swift; sourceTree = "<group>"; };
		112422651BDD2032004D7926 /* KeyboardNotificationController.swift */ = {isa = PBXFileReference; fileEncoding = 4; lastKnownFileType = sourcecode.swift; path = KeyboardNotificationController.swift; sourceTree = "<group>"; };
		112950831D63AFCE00C9CE0F /* LoginGenericCreateController.swift */ = {isa = PBXFileReference; fileEncoding = 4; lastKnownFileType = sourcecode.swift; path = LoginGenericCreateController.swift; sourceTree = "<group>"; };
		112950861D63AFD800C9CE0F /* LoginCreatePasswordController.swift */ = {isa = PBXFileReference; fileEncoding = 4; lastKnownFileType = sourcecode.swift; path = LoginCreatePasswordController.swift; sourceTree = "<group>"; };
		1129508A1D6851EB00C9CE0F /* LoginCreateAccountCoordinator.swift */ = {isa = PBXFileReference; fileEncoding = 4; lastKnownFileType = sourcecode.swift; path = LoginCreateAccountCoordinator.swift; sourceTree = "<group>"; };
		112E4ED51C668C02004312CF /* CallIncomingController.swift */ = {isa = PBXFileReference; fileEncoding = 4; lastKnownFileType = sourcecode.swift; path = CallIncomingController.swift; sourceTree = "<group>"; };
		112E4EDE1C675C58004312CF /* CallActiveController.swift */ = {isa = PBXFileReference; fileEncoding = 4; lastKnownFileType = sourcecode.swift; path = CallActiveController.swift; sourceTree = "<group>"; };
		112E4EE41C676553004312CF /* CallButton.swift */ = {isa = PBXFileReference; fileEncoding = 4; lastKnownFileType = sourcecode.swift; path = CallButton.swift; sourceTree = "<group>"; };
		1131D6C41CA9D64500B4531C /* ru */ = {isa = PBXFileReference; lastKnownFileType = text.plist.strings; name = ru; path = ru.lproj/Localizable.strings; sourceTree = "<group>"; };
		1131D6C61CA9D8BC00B4531C /* en */ = {isa = PBXFileReference; lastKnownFileType = text.html; name = en; path = "en.lproj/import-profile.html"; sourceTree = "<group>"; };
		1131D6C91CA9DA1500B4531C /* ru */ = {isa = PBXFileReference; lastKnownFileType = text.html; name = ru; path = "ru.lproj/import-profile.html"; sourceTree = "<group>"; };
		1136605B1CDE5D5E0092C27A /* ChatEditable.swift */ = {isa = PBXFileReference; fileEncoding = 4; lastKnownFileType = sourcecode.swift; path = ChatEditable.swift; sourceTree = "<group>"; };
		113AD8491CA97A3000D981B5 /* iPadNavigationView.swift */ = {isa = PBXFileReference; fileEncoding = 4; lastKnownFileType = sourcecode.swift; path = iPadNavigationView.swift; sourceTree = "<group>"; };
		113AD8561CA9C70F00D981B5 /* iPadFriendsButton.swift */ = {isa = PBXFileReference; fileEncoding = 4; lastKnownFileType = sourcecode.swift; path = iPadFriendsButton.swift; sourceTree = "<group>"; };
		113D564C1C2F437B00B3D3E8 /* QRScannerAimView.swift */ = {isa = PBXFileReference; fileEncoding = 4; lastKnownFileType = sourcecode.swift; path = QRScannerAimView.swift; sourceTree = "<group>"; };
		113D56551C2F459E00B3D3E8 /* QRScannerController.swift */ = {isa = PBXFileReference; fileEncoding = 4; lastKnownFileType = sourcecode.swift; path = QRScannerController.swift; sourceTree = "<group>"; };
		113F03091CAFCCB90009ABE1 /* SnapshotBaseTest.swift */ = {isa = PBXFileReference; fileEncoding = 4; lastKnownFileType = sourcecode.swift; path = SnapshotBaseTest.swift; sourceTree = "<group>"; };
		113F030B1CAFCCDD0009ABE1 /* ChatIncomingCallCellSnapshotTest.swift */ = {isa = PBXFileReference; fileEncoding = 4; lastKnownFileType = sourcecode.swift; path = ChatIncomingCallCellSnapshotTest.swift; sourceTree = "<group>"; };
		113F030E1CAFCE7B0009ABE1 /* ChatIncomingFileCellSnapshotTest.swift */ = {isa = PBXFileReference; fileEncoding = 4; lastKnownFileType = sourcecode.swift; path = ChatIncomingFileCellSnapshotTest.swift; sourceTree = "<group>"; };
		113F03101CAFD1610009ABE1 /* icon.png */ = {isa = PBXFileReference; lastKnownFileType = image.png; path = icon.png; sourceTree = "<group>"; };
		113F03131CAFD5EE0009ABE1 /* CellSnapshotTest.swift */ = {isa = PBXFileReference; fileEncoding = 4; lastKnownFileType = sourcecode.swift; path = CellSnapshotTest.swift; sourceTree = "<group>"; };
		113F03161CAFD9370009ABE1 /* MockedChatProgressProtocol.swift */ = {isa = PBXFileReference; fileEncoding = 4; lastKnownFileType = sourcecode.swift; path = MockedChatProgressProtocol.swift; sourceTree = "<group>"; };
		113F03181CAFDB0D0009ABE1 /* ChatIncomingTextCellSnapshotTest.swift */ = {isa = PBXFileReference; fileEncoding = 4; lastKnownFileType = sourcecode.swift; path = ChatIncomingTextCellSnapshotTest.swift; sourceTree = "<group>"; };
		113F031A1CAFDBF70009ABE1 /* ChatListCellSnapshotTest.swift */ = {isa = PBXFileReference; fileEncoding = 4; lastKnownFileType = sourcecode.swift; path = ChatListCellSnapshotTest.swift; sourceTree = "<group>"; };
		113F031C1CAFE0DE0009ABE1 /* ChatMovableDateCellSnapshotTest.swift */ = {isa = PBXFileReference; fileEncoding = 4; lastKnownFileType = sourcecode.swift; path = ChatMovableDateCellSnapshotTest.swift; sourceTree = "<group>"; };
		113F031E1CAFE2130009ABE1 /* ChatOutgoingCallCellSnapshotTest.swift */ = {isa = PBXFileReference; fileEncoding = 4; lastKnownFileType = sourcecode.swift; path = ChatOutgoingCallCellSnapshotTest.swift; sourceTree = "<group>"; };
		113F03201CAFE2B50009ABE1 /* ChatOutgoingFileCellSnapshotTest.swift */ = {isa = PBXFileReference; fileEncoding = 4; lastKnownFileType = sourcecode.swift; path = ChatOutgoingFileCellSnapshotTest.swift; sourceTree = "<group>"; };
		113F03221CAFE5190009ABE1 /* ChatOutgoingTextCellSnapshotTest.swift */ = {isa = PBXFileReference; fileEncoding = 4; lastKnownFileType = sourcecode.swift; path = ChatOutgoingTextCellSnapshotTest.swift; sourceTree = "<group>"; };
		113F03321CB2E9C20009ABE1 /* UIFontExtension.swift */ = {isa = PBXFileReference; fileEncoding = 4; lastKnownFileType = sourcecode.swift; path = UIFontExtension.swift; sourceTree = "<group>"; };
		113F03411CB31DD60009ABE1 /* AlertAudioPlayer.swift */ = {isa = PBXFileReference; fileEncoding = 4; lastKnownFileType = sourcecode.swift; path = AlertAudioPlayer.swift; sourceTree = "<group>"; };
		113F035C1CB458D10009ABE1 /* ar */ = {isa = PBXFileReference; lastKnownFileType = text.html; name = ar; path = "ar.lproj/import-profile.html"; sourceTree = "<group>"; };
		113F035D1CB458D10009ABE1 /* ar */ = {isa = PBXFileReference; lastKnownFileType = text.plist.strings; name = ar; path = ar.lproj/Localizable.strings; sourceTree = "<group>"; };
		1149626B1C5CE3DF001E5435 /* ChangeUserStatusController.swift */ = {isa = PBXFileReference; fileEncoding = 4; lastKnownFileType = sourcecode.swift; path = ChangeUserStatusController.swift; sourceTree = "<group>"; };
		114962741C5CEB0B001E5435 /* ProfileDetailsController.swift */ = {isa = PBXFileReference; fileEncoding = 4; lastKnownFileType = sourcecode.swift; path = ProfileDetailsController.swift; sourceTree = "<group>"; };
		114962911C5E1BE0001E5435 /* ChangePasswordController.swift */ = {isa = PBXFileReference; fileEncoding = 4; lastKnownFileType = sourcecode.swift; path = ChangePasswordController.swift; sourceTree = "<group>"; };
		114962941C64051A001E5435 /* CallBaseController.swift */ = {isa = PBXFileReference; fileEncoding = 4; lastKnownFileType = sourcecode.swift; path = CallBaseController.swift; sourceTree = "<group>"; };
		1156A4781C0E478D005AC8C6 /* StaticTableBaseCellModel.swift */ = {isa = PBXFileReference; fileEncoding = 4; lastKnownFileType = sourcecode.swift; path = StaticTableBaseCellModel.swift; sourceTree = "<group>"; };
		1156A47A1C0F6178005AC8C6 /* StaticTableButtonCellModel.swift */ = {isa = PBXFileReference; fileEncoding = 4; lastKnownFileType = sourcecode.swift; path = StaticTableButtonCellModel.swift; sourceTree = "<group>"; };
		1156A47C1C0F632C005AC8C6 /* StaticTableSelectableCellModel.swift */ = {isa = PBXFileReference; fileEncoding = 4; lastKnownFileType = sourcecode.swift; path = StaticTableSelectableCellModel.swift; sourceTree = "<group>"; };
		1156A4801C0FA0A4005AC8C6 /* StaticTableButtonCell.swift */ = {isa = PBXFileReference; fileEncoding = 4; lastKnownFileType = sourcecode.swift; path = StaticTableButtonCell.swift; sourceTree = "<group>"; };
		1156A4841C10D119005AC8C6 /* StaticTableAvatarCellModel.swift */ = {isa = PBXFileReference; fileEncoding = 4; lastKnownFileType = sourcecode.swift; path = StaticTableAvatarCellModel.swift; sourceTree = "<group>"; };
		1156A4861C10D122005AC8C6 /* StaticTableAvatarCell.swift */ = {isa = PBXFileReference; fileEncoding = 4; lastKnownFileType = sourcecode.swift; path = StaticTableAvatarCell.swift; sourceTree = "<group>"; };
		1156A4881C15FB2B005AC8C6 /* AvatarManager.swift */ = {isa = PBXFileReference; fileEncoding = 4; lastKnownFileType = sourcecode.swift; path = AvatarManager.swift; sourceTree = "<group>"; };
		115DFB891C177F5C00F18DB5 /* StaticTableDefaultCell.swift */ = {isa = PBXFileReference; fileEncoding = 4; lastKnownFileType = sourcecode.swift; path = StaticTableDefaultCell.swift; sourceTree = "<group>"; };
		115DFB951C177F6500F18DB5 /* StaticTableDefaultCellModel.swift */ = {isa = PBXFileReference; fileEncoding = 4; lastKnownFileType = sourcecode.swift; path = StaticTableDefaultCellModel.swift; sourceTree = "<group>"; };
		1160B67D1D5F9993002DF75B /* KeychainManager.swift */ = {isa = PBXFileReference; fileEncoding = 4; lastKnownFileType = sourcecode.swift; path = KeychainManager.swift; sourceTree = "<group>"; };
		1160B6801D5FC7CC002DF75B /* KeychainManagerTests.swift */ = {isa = PBXFileReference; fileEncoding = 4; lastKnownFileType = sourcecode.swift; path = KeychainManagerTests.swift; sourceTree = "<group>"; };
		1160B6891D5FD8DE002DF75B /* LaunchPlaceholderController.swift */ = {isa = PBXFileReference; fileEncoding = 4; lastKnownFileType = sourcecode.swift; path = LaunchPlaceholderController.swift; sourceTree = "<group>"; };
		11628E311CA2FBD1008C097E /* FilePreviewControllerDataSource.swift */ = {isa = PBXFileReference; fileEncoding = 4; lastKnownFileType = sourcecode.swift; path = FilePreviewControllerDataSource.swift; sourceTree = "<group>"; };
		11628E3D1CA30C13008C097E /* QuickLookPreviewController.swift */ = {isa = PBXFileReference; fileEncoding = 4; lastKnownFileType = sourcecode.swift; path = QuickLookPreviewController.swift; sourceTree = "<group>"; };
		11628E621CA57B14008C097E /* ChatOutgoingFileCell.swift */ = {isa = PBXFileReference; fileEncoding = 4; lastKnownFileType = sourcecode.swift; path = ChatOutgoingFileCell.swift; sourceTree = "<group>"; };
		11628E6B1CA57B19008C097E /* ChatOutgoingFileCellModel.swift */ = {isa = PBXFileReference; fileEncoding = 4; lastKnownFileType = sourcecode.swift; path = ChatOutgoingFileCellModel.swift; sourceTree = "<group>"; };
		11628E711CA580ED008C097E /* ChatGenericFileCell.swift */ = {isa = PBXFileReference; fileEncoding = 4; lastKnownFileType = sourcecode.swift; path = ChatGenericFileCell.swift; sourceTree = "<group>"; };
		11628E741CA5811C008C097E /* ChatGenericFileCellModel.swift */ = {isa = PBXFileReference; fileEncoding = 4; lastKnownFileType = sourcecode.swift; path = ChatGenericFileCellModel.swift; sourceTree = "<group>"; };
		11628E771CA5819B008C097E /* LoadingImageView.swift */ = {isa = PBXFileReference; fileEncoding = 4; lastKnownFileType = sourcecode.swift; path = LoadingImageView.swift; sourceTree = "<group>"; };
		11628E7A1CA5BF1F008C097E /* ChangeAutodownloadImagesController.swift */ = {isa = PBXFileReference; fileEncoding = 4; lastKnownFileType = sourcecode.swift; path = ChangeAutodownloadImagesController.swift; sourceTree = "<group>"; };
		1164762F19794D3300DB20B8 /* Antidote.app */ = {isa = PBXFileReference; explicitFileType = wrapper.application; includeInIndex = 0; path = Antidote.app; sourceTree = BUILT_PRODUCTS_DIR; };
		1164763219794D3300DB20B8 /* Foundation.framework */ = {isa = PBXFileReference; lastKnownFileType = wrapper.framework; name = Foundation.framework; path = System/Library/Frameworks/Foundation.framework; sourceTree = SDKROOT; };
		1164763419794D3300DB20B8 /* CoreGraphics.framework */ = {isa = PBXFileReference; lastKnownFileType = wrapper.framework; name = CoreGraphics.framework; path = System/Library/Frameworks/CoreGraphics.framework; sourceTree = SDKROOT; };
		1164763619794D3300DB20B8 /* UIKit.framework */ = {isa = PBXFileReference; lastKnownFileType = wrapper.framework; name = UIKit.framework; path = System/Library/Frameworks/UIKit.framework; sourceTree = SDKROOT; };
		1164763A19794D3300DB20B8 /* Antidote-Info.plist */ = {isa = PBXFileReference; lastKnownFileType = text.plist.xml; path = "Antidote-Info.plist"; sourceTree = "<group>"; };
		1164764419794D3300DB20B8 /* Images.xcassets */ = {isa = PBXFileReference; lastKnownFileType = folder.assetcatalog; path = Images.xcassets; sourceTree = "<group>"; };
		1164764B19794D3300DB20B8 /* XCTest.framework */ = {isa = PBXFileReference; lastKnownFileType = wrapper.framework; name = XCTest.framework; path = Library/Frameworks/XCTest.framework; sourceTree = DEVELOPER_DIR; };
		1164C8D71BC922EB00B91107 /* UserDefaultsManager.swift */ = {isa = PBXFileReference; fileEncoding = 4; lastKnownFileType = sourcecode.swift; path = UserDefaultsManager.swift; sourceTree = "<group>"; };
		1164C8E61BC929C500B91107 /* LoginBaseController.swift */ = {isa = PBXFileReference; fileEncoding = 4; lastKnownFileType = sourcecode.swift; path = LoginBaseController.swift; sourceTree = "<group>"; };
		1164C8E81BC929F700B91107 /* LoginChoiceController.swift */ = {isa = PBXFileReference; fileEncoding = 4; lastKnownFileType = sourcecode.swift; path = LoginChoiceController.swift; sourceTree = "<group>"; };
		1164C8EC1BC9801200B91107 /* RoundedButton.swift */ = {isa = PBXFileReference; fileEncoding = 4; lastKnownFileType = sourcecode.swift; path = RoundedButton.swift; sourceTree = "<group>"; };
		1164C8EF1BC982FF00B91107 /* UIImageExtension.swift */ = {isa = PBXFileReference; fileEncoding = 4; lastKnownFileType = sourcecode.swift; path = UIImageExtension.swift; sourceTree = "<group>"; };
		1164C8F21BC9880000B91107 /* LoginLogoController.swift */ = {isa = PBXFileReference; fileEncoding = 4; lastKnownFileType = sourcecode.swift; path = LoginLogoController.swift; sourceTree = "<group>"; };
		1164C8F51BC98F8300B91107 /* UIViewControllerExtension.swift */ = {isa = PBXFileReference; fileEncoding = 4; lastKnownFileType = sourcecode.swift; path = UIViewControllerExtension.swift; sourceTree = "<group>"; };
		116513181C2C6C980066AF06 /* FriendCardController.swift */ = {isa = PBXFileReference; fileEncoding = 4; lastKnownFileType = sourcecode.swift; path = FriendCardController.swift; sourceTree = "<group>"; };
		116513211C2C74940066AF06 /* StaticTableChatButtonsCell.swift */ = {isa = PBXFileReference; fileEncoding = 4; lastKnownFileType = sourcecode.swift; path = StaticTableChatButtonsCell.swift; sourceTree = "<group>"; };
		116513231C2C749E0066AF06 /* StaticTableChatButtonsCellModel.swift */ = {isa = PBXFileReference; fileEncoding = 4; lastKnownFileType = sourcecode.swift; path = StaticTableChatButtonsCellModel.swift; sourceTree = "<group>"; };
		116513251C2D636A0066AF06 /* NotificationWindow.swift */ = {isa = PBXFileReference; fileEncoding = 4; lastKnownFileType = sourcecode.swift; path = NotificationWindow.swift; sourceTree = "<group>"; };
		1166349F1C6E8D0F0072C980 /* ChatIncomingCallCell.swift */ = {isa = PBXFileReference; fileEncoding = 4; lastKnownFileType = sourcecode.swift; path = ChatIncomingCallCell.swift; sourceTree = "<group>"; };
		116634A81C6E8D1A0072C980 /* ChatIncomingCallCellModel.swift */ = {isa = PBXFileReference; fileEncoding = 4; lastKnownFileType = sourcecode.swift; path = ChatIncomingCallCellModel.swift; sourceTree = "<group>"; };
		116634AB1C6F407D0072C980 /* ChatOutgoingCallCell.swift */ = {isa = PBXFileReference; fileEncoding = 4; lastKnownFileType = sourcecode.swift; path = ChatOutgoingCallCell.swift; sourceTree = "<group>"; };
		116634AE1C6F40820072C980 /* ChatOutgoingCallCellModel.swift */ = {isa = PBXFileReference; fileEncoding = 4; lastKnownFileType = sourcecode.swift; path = ChatOutgoingCallCellModel.swift; sourceTree = "<group>"; };
		116634B11C7087A80072C980 /* UIApplicationExtension.swift */ = {isa = PBXFileReference; fileEncoding = 4; lastKnownFileType = sourcecode.swift; path = UIApplicationExtension.swift; sourceTree = "<group>"; };
		116634CE1C70E46C0072C980 /* Launch Screen.storyboard */ = {isa = PBXFileReference; fileEncoding = 4; lastKnownFileType = file.storyboard; path = "Launch Screen.storyboard"; sourceTree = "<group>"; };
		116634D81C70F1260072C980 /* CopyLabel.swift */ = {isa = PBXFileReference; fileEncoding = 4; lastKnownFileType = sourcecode.swift; path = CopyLabel.swift; sourceTree = "<group>"; };
		116634DF1C7B8D770072C980 /* StaticTableInfoCell.swift */ = {isa = PBXFileReference; fileEncoding = 4; lastKnownFileType = sourcecode.swift; path = StaticTableInfoCell.swift; sourceTree = "<group>"; };
		116634E81C7B8D7C0072C980 /* StaticTableInfoCellModel.swift */ = {isa = PBXFileReference; fileEncoding = 4; lastKnownFileType = sourcecode.swift; path = StaticTableInfoCellModel.swift; sourceTree = "<group>"; };
		116634EB1C7B90F20072C980 /* FriendRequestController.swift */ = {isa = PBXFileReference; fileEncoding = 4; lastKnownFileType = sourcecode.swift; path = FriendRequestController.swift; sourceTree = "<group>"; };
		116634EE1C7B94530072C980 /* StaticTableMultiChoiceButtonCell.swift */ = {isa = PBXFileReference; fileEncoding = 4; lastKnownFileType = sourcecode.swift; path = StaticTableMultiChoiceButtonCell.swift; sourceTree = "<group>"; };
		116634F11C7B945A0072C980 /* StaticTableMultiChoiceButtonCellModel.swift */ = {isa = PBXFileReference; fileEncoding = 4; lastKnownFileType = sourcecode.swift; path = StaticTableMultiChoiceButtonCellModel.swift; sourceTree = "<group>"; };
		116DCE311CAAF47100B693EC /* TopCoordinatorProtocol.swift */ = {isa = PBXFileReference; fileEncoding = 4; lastKnownFileType = sourcecode.swift; path = TopCoordinatorProtocol.swift; sourceTree = "<group>"; };
		116DCE3A1CAAF85300B693EC /* NSURLExtension.swift */ = {isa = PBXFileReference; fileEncoding = 4; lastKnownFileType = sourcecode.swift; path = NSURLExtension.swift; sourceTree = "<group>"; };
		1173EFC81BC5C6B300B88B7B /* SnapKit.xcodeproj */ = {isa = PBXFileReference; lastKnownFileType = "wrapper.pb-project"; name = SnapKit.xcodeproj; path = submodules/SnapKit/SnapKit.xcodeproj; sourceTree = "<group>"; };
		1173EFE41BC5CF5D00B88B7B /* Yaml.xcodeproj */ = {isa = PBXFileReference; lastKnownFileType = "wrapper.pb-project"; name = Yaml.xcodeproj; path = submodules/YamlSwift/Yaml.xcodeproj; sourceTree = "<group>"; };
		1173F0561BC5D94400B88B7B /* AntidoteTests.xctest */ = {isa = PBXFileReference; explicitFileType = wrapper.cfbundle; includeInIndex = 0; path = AntidoteTests.xctest; sourceTree = BUILT_PRODUCTS_DIR; };
		1173F05A1BC5D94400B88B7B /* Info.plist */ = {isa = PBXFileReference; lastKnownFileType = text.plist.xml; path = Info.plist; sourceTree = "<group>"; };
		1173F06D1BC5D9BA00B88B7B /* Theme.swift */ = {isa = PBXFileReference; fileEncoding = 4; lastKnownFileType = sourcecode.swift; path = Theme.swift; sourceTree = "<group>"; };
		1173F06F1BC5D9CA00B88B7B /* ThemeTest.swift */ = {isa = PBXFileReference; fileEncoding = 4; lastKnownFileType = sourcecode.swift; path = ThemeTest.swift; sourceTree = "<group>"; };
		1173F0711BC5D9DA00B88B7B /* default-theme.yaml */ = {isa = PBXFileReference; fileEncoding = 4; lastKnownFileType = text; path = "default-theme.yaml"; sourceTree = "<group>"; };
		11770D691CBC120C00D34D6E /* FriendSelectController.swift */ = {isa = PBXFileReference; fileEncoding = 4; lastKnownFileType = sourcecode.swift; path = FriendSelectController.swift; sourceTree = "<group>"; };
		11770D761CBC1C7A00D34D6E /* UIAlertControllerExtension.swift */ = {isa = PBXFileReference; fileEncoding = 4; lastKnownFileType = sourcecode.swift; path = UIAlertControllerExtension.swift; sourceTree = "<group>"; };
		11771E2B1CA5C3F200EC259E /* AutomationCoordinator.swift */ = {isa = PBXFileReference; fileEncoding = 4; lastKnownFileType = sourcecode.swift; path = AutomationCoordinator.swift; sourceTree = "<group>"; };
		11771E351CA5C6E900EC259E /* Reach.swift */ = {isa = PBXFileReference; fileEncoding = 4; lastKnownFileType = sourcecode.swift; path = Reach.swift; sourceTree = "<group>"; };
		1180FD9D1C38497A005F3EA1 /* NSDateFormatterExtension.swift */ = {isa = PBXFileReference; fileEncoding = 4; lastKnownFileType = sourcecode.swift; path = NSDateFormatterExtension.swift; sourceTree = "<group>"; };
		1180FD9F1C384E29005F3EA1 /* CallCoordinator.swift */ = {isa = PBXFileReference; fileEncoding = 4; lastKnownFileType = sourcecode.swift; path = CallCoordinator.swift; sourceTree = "<group>"; };
		1183BCAB1CA1B398000CD310 /* ChatIncomingFileCell.swift */ = {isa = PBXFileReference; fileEncoding = 4; lastKnownFileType = sourcecode.swift; path = ChatIncomingFileCell.swift; sourceTree = "<group>"; };
		1183BCB41CA1B3AE000CD310 /* ChatIncomingFileCellModel.swift */ = {isa = PBXFileReference; fileEncoding = 4; lastKnownFileType = sourcecode.swift; path = ChatIncomingFileCellModel.swift; sourceTree = "<group>"; };
		1183BCBF1CA1DB05000CD310 /* ProgressCircleView.swift */ = {isa = PBXFileReference; fileEncoding = 4; lastKnownFileType = sourcecode.swift; path = ProgressCircleView.swift; sourceTree = "<group>"; };
		1183BCD61CA1FC5B000CD310 /* ChatProgressProtocol.swift */ = {isa = PBXFileReference; fileEncoding = 4; lastKnownFileType = sourcecode.swift; path = ChatProgressProtocol.swift; sourceTree = "<group>"; };
		1183BCDC1CA1FD55000CD310 /* ChatProgressBridge.swift */ = {isa = PBXFileReference; fileEncoding = 4; lastKnownFileType = sourcecode.swift; path = ChatProgressBridge.swift; sourceTree = "<group>"; };
		1193AB351C1DEF2E006AA9E5 /* TextEditController.swift */ = {isa = PBXFileReference; fileEncoding = 4; lastKnownFileType = sourcecode.swift; path = TextEditController.swift; sourceTree = "<group>"; };
		1193AB411C1E2075006AA9E5 /* QRViewerController.swift */ = {isa = PBXFileReference; fileEncoding = 4; lastKnownFileType = sourcecode.swift; path = QRViewerController.swift; sourceTree = "<group>"; };
		1193AB471C1F4164006AA9E5 /* FriendListController.swift */ = {isa = PBXFileReference; fileEncoding = 4; lastKnownFileType = sourcecode.swift; path = FriendListController.swift; sourceTree = "<group>"; };
		1193AB651C1F5694006AA9E5 /* BaseCell.swift */ = {isa = PBXFileReference; fileEncoding = 4; lastKnownFileType = sourcecode.swift; path = BaseCell.swift; sourceTree = "<group>"; };
		1193AB671C1F569A006AA9E5 /* BaseCellModel.swift */ = {isa = PBXFileReference; fileEncoding = 4; lastKnownFileType = sourcecode.swift; path = BaseCellModel.swift; sourceTree = "<group>"; };
		1193AB691C1F5C28006AA9E5 /* FriendListCell.swift */ = {isa = PBXFileReference; fileEncoding = 4; lastKnownFileType = sourcecode.swift; path = FriendListCell.swift; sourceTree = "<group>"; };
		1193AB6B1C1F5C31006AA9E5 /* FriendListCellModel.swift */ = {isa = PBXFileReference; fileEncoding = 4; lastKnownFileType = sourcecode.swift; path = FriendListCellModel.swift; sourceTree = "<group>"; };
		119AD1BD1BDED261000C5CB8 /* TextViewController.swift */ = {isa = PBXFileReference; fileEncoding = 4; lastKnownFileType = sourcecode.swift; path = TextViewController.swift; sourceTree = "<group>"; };
		119AD1C91BDED6E9000C5CB8 /* ErrorHandling.swift */ = {isa = PBXFileReference; fileEncoding = 4; lastKnownFileType = sourcecode.swift; path = ErrorHandling.swift; sourceTree = "<group>"; };
		119AD1CB1BDEDD9C000C5CB8 /* UIColorExtension.swift */ = {isa = PBXFileReference; fileEncoding = 4; lastKnownFileType = sourcecode.swift; path = UIColorExtension.swift; sourceTree = "<group>"; };
		11A21EFA1C45BDB100E80A89 /* ChatPrivateController.swift */ = {isa = PBXFileReference; fileEncoding = 4; lastKnownFileType = sourcecode.swift; path = ChatPrivateController.swift; sourceTree = "<group>"; };
		11A21EFC1C45BDF200E80A89 /* ChatInputView.swift */ = {isa = PBXFileReference; fileEncoding = 4; lastKnownFileType = sourcecode.swift; path = ChatInputView.swift; sourceTree = "<group>"; };
		11B252F91C4A614D0068F47C /* ChatIncomingTextCell.swift */ = {isa = PBXFileReference; fileEncoding = 4; lastKnownFileType = sourcecode.swift; path = ChatIncomingTextCell.swift; sourceTree = "<group>"; };
		11B252FD1C4A615E0068F47C /* ChatOutgoingTextCell.swift */ = {isa = PBXFileReference; fileEncoding = 4; lastKnownFileType = sourcecode.swift; path = ChatOutgoingTextCell.swift; sourceTree = "<group>"; };
		11B253011C4A61D00068F47C /* ChatMovableDateCell.swift */ = {isa = PBXFileReference; fileEncoding = 4; lastKnownFileType = sourcecode.swift; path = ChatMovableDateCell.swift; sourceTree = "<group>"; };
		11B253031C4A61D50068F47C /* ChatMovableDateCellModel.swift */ = {isa = PBXFileReference; fileEncoding = 4; lastKnownFileType = sourcecode.swift; path = ChatMovableDateCellModel.swift; sourceTree = "<group>"; };
		11B253131C4A79A50068F47C /* BubbleView.swift */ = {isa = PBXFileReference; fileEncoding = 4; lastKnownFileType = sourcecode.swift; path = BubbleView.swift; sourceTree = "<group>"; };
		11B253491C4AD2200068F47C /* isotoxin_Calltone.aac */ = {isa = PBXFileReference; lastKnownFileType = file; path = isotoxin_Calltone.aac; sourceTree = "<group>"; };
		11B2534A1C4AD23A0068F47C /* isotoxin_Hangup.aac */ = {isa = PBXFileReference; lastKnownFileType = file; path = isotoxin_Hangup.aac; sourceTree = "<group>"; };
		11B2534B1C4AD23A0068F47C /* isotoxin_NewMessage.aac */ = {isa = PBXFileReference; lastKnownFileType = file; path = isotoxin_NewMessage.aac; sourceTree = "<group>"; };
		11B2534C1C4AD23A0068F47C /* isotoxin_Ringtone.aac */ = {isa = PBXFileReference; lastKnownFileType = file; path = isotoxin_Ringtone.aac; sourceTree = "<group>"; };
		11B2534D1C4AD23A0068F47C /* isotoxin_RingtoneWhileCall.aac */ = {isa = PBXFileReference; lastKnownFileType = file; path = isotoxin_RingtoneWhileCall.aac; sourceTree = "<group>"; };
		11B2534E1C4AD2550068F47C /* AudioPlayer.swift */ = {isa = PBXFileReference; fileEncoding = 4; lastKnownFileType = sourcecode.swift; path = AudioPlayer.swift; sourceTree = "<group>"; };
		11B253551C4AEA400068F47C /* ChatPrivateTitleView.swift */ = {isa = PBXFileReference; fileEncoding = 4; lastKnownFileType = sourcecode.swift; path = ChatPrivateTitleView.swift; sourceTree = "<group>"; };
		11B2535C1C4BACDB0068F47C /* TabBarController.swift */ = {isa = PBXFileReference; fileEncoding = 4; lastKnownFileType = sourcecode.swift; path = TabBarController.swift; sourceTree = "<group>"; };
		11B253651C4BAD3C0068F47C /* TabBarAbstractItem.swift */ = {isa = PBXFileReference; fileEncoding = 4; lastKnownFileType = sourcecode.swift; path = TabBarAbstractItem.swift; sourceTree = "<group>"; };
		11B253691C4BAD560068F47C /* TabBarBadgeItem.swift */ = {isa = PBXFileReference; fileEncoding = 4; lastKnownFileType = sourcecode.swift; path = TabBarBadgeItem.swift; sourceTree = "<group>"; };
		11B2536C1C4BAD5D0068F47C /* TabBarProfileItem.swift */ = {isa = PBXFileReference; fileEncoding = 4; lastKnownFileType = sourcecode.swift; path = TabBarProfileItem.swift; sourceTree = "<group>"; };
		11B253A31C4EA8040068F47C /* InterfaceIdiom.swift */ = {isa = PBXFileReference; fileEncoding = 4; lastKnownFileType = sourcecode.swift; path = InterfaceIdiom.swift; sourceTree = "<group>"; };
		11B253AD1C4EC47D0068F47C /* IncompressibleView.swift */ = {isa = PBXFileReference; fileEncoding = 4; lastKnownFileType = sourcecode.swift; path = IncompressibleView.swift; sourceTree = "<group>"; };
		11B253B61C503FA10068F47C /* NSTimerExtension.swift */ = {isa = PBXFileReference; fileEncoding = 4; lastKnownFileType = sourcecode.swift; path = NSTimerExtension.swift; sourceTree = "<group>"; };
		11B253FA1C52C0A10068F47C /* StaticTableSwitchCell.swift */ = {isa = PBXFileReference; fileEncoding = 4; lastKnownFileType = sourcecode.swift; path = StaticTableSwitchCell.swift; sourceTree = "<group>"; };
		11B253FD1C52C0AA0068F47C /* StaticTableSwitchCellModel.swift */ = {isa = PBXFileReference; fileEncoding = 4; lastKnownFileType = sourcecode.swift; path = StaticTableSwitchCellModel.swift; sourceTree = "<group>"; };
		11B9C6821BD598FC0083C2A5 /* OCTManagerConfigurationExtension.swift */ = {isa = PBXFileReference; fileEncoding = 4; lastKnownFileType = sourcecode.swift; path = OCTManagerConfigurationExtension.swift; sourceTree = "<group>"; };
		11B9C6961BD80B080083C2A5 /* FullscreenPicker.swift */ = {isa = PBXFileReference; fileEncoding = 4; lastKnownFileType = sourcecode.swift; path = FullscreenPicker.swift; sourceTree = "<group>"; };
		11CFCD0A1C2745230046BD94 /* UserStatus.swift */ = {isa = PBXFileReference; fileEncoding = 4; lastKnownFileType = sourcecode.swift; path = UserStatus.swift; sourceTree = "<group>"; };
		11CFCD0C1C27488E0046BD94 /* ImageViewWithStatus.swift */ = {isa = PBXFileReference; fileEncoding = 4; lastKnownFileType = sourcecode.swift; path = ImageViewWithStatus.swift; sourceTree = "<group>"; };
		11CFCD0E1C27499D0046BD94 /* UserStatusView.swift */ = {isa = PBXFileReference; fileEncoding = 4; lastKnownFileType = sourcecode.swift; path = UserStatusView.swift; sourceTree = "<group>"; };
		11CFCD101C2A02350046BD94 /* StaticBackgroundView.swift */ = {isa = PBXFileReference; fileEncoding = 4; lastKnownFileType = sourcecode.swift; path = StaticBackgroundView.swift; sourceTree = "<group>"; };
<<<<<<< HEAD
		11D15D741D53CDAA0042FD4A /* br */ = {isa = PBXFileReference; lastKnownFileType = text.html; name = br; path = "br.lproj/import-profile.html"; sourceTree = "<group>"; };
		11D15D751D53CDAA0042FD4A /* br */ = {isa = PBXFileReference; lastKnownFileType = text.plist.strings; name = br; path = br.lproj/Localizable.strings; sourceTree = "<group>"; };
		11D15D761D53CECC0042FD4A /* lt */ = {isa = PBXFileReference; lastKnownFileType = text.html; name = lt; path = "lt.lproj/import-profile.html"; sourceTree = "<group>"; };
		11D15D771D53CECC0042FD4A /* lt */ = {isa = PBXFileReference; lastKnownFileType = text.plist.strings; name = lt; path = lt.lproj/Localizable.strings; sourceTree = "<group>"; };
		11D15D781D53D1390042FD4A /* zh-Hans-CN */ = {isa = PBXFileReference; lastKnownFileType = text.html; name = "zh-Hans-CN"; path = "zh-Hans-CN.lproj/import-profile.html"; sourceTree = "<group>"; };
		11D15D791D53D1390042FD4A /* zh-Hans-CN */ = {isa = PBXFileReference; lastKnownFileType = text.plist.strings; name = "zh-Hans-CN"; path = "zh-Hans-CN.lproj/Localizable.strings"; sourceTree = "<group>"; };
		11D15D7A1D53D26A0042FD4A /* fr */ = {isa = PBXFileReference; lastKnownFileType = text.html; name = fr; path = "fr.lproj/import-profile.html"; sourceTree = "<group>"; };
		11D15D7B1D53D26A0042FD4A /* fr */ = {isa = PBXFileReference; lastKnownFileType = text.plist.strings; name = fr; path = fr.lproj/Localizable.strings; sourceTree = "<group>"; };
		11D15D7C1D53D2820042FD4A /* fr-FR */ = {isa = PBXFileReference; lastKnownFileType = text.html; name = "fr-FR"; path = "fr-FR.lproj/import-profile.html"; sourceTree = "<group>"; };
		11D15D7D1D53D2820042FD4A /* fr-FR */ = {isa = PBXFileReference; lastKnownFileType = text.plist.strings; name = "fr-FR"; path = "fr-FR.lproj/Localizable.strings"; sourceTree = "<group>"; };
=======
		11DDEAFC1D5FD9FE0000E2BE /* LaunchPlaceholderBoard.storyboard */ = {isa = PBXFileReference; fileEncoding = 4; lastKnownFileType = file.storyboard; path = LaunchPlaceholderBoard.storyboard; sourceTree = "<group>"; };
>>>>>>> ef6043c1
		11E6406C1C2D6C3500D24C6D /* ViewPassingGestures.swift */ = {isa = PBXFileReference; fileEncoding = 4; lastKnownFileType = sourcecode.swift; path = ViewPassingGestures.swift; sourceTree = "<group>"; };
		11E640751C2DBAE200D24C6D /* AddFriendController.swift */ = {isa = PBXFileReference; fileEncoding = 4; lastKnownFileType = sourcecode.swift; path = AddFriendController.swift; sourceTree = "<group>"; };
		11E640771C2DC15400D24C6D /* HelperFunctions.swift */ = {isa = PBXFileReference; fileEncoding = 4; lastKnownFileType = sourcecode.swift; path = HelperFunctions.swift; sourceTree = "<group>"; };
		11F276AD1D3EBEF700C613AA /* ChatBaseTextCell.swift */ = {isa = PBXFileReference; fileEncoding = 4; lastKnownFileType = sourcecode.swift; path = ChatBaseTextCell.swift; sourceTree = "<group>"; };
		11F276BA1D3EBF3000C613AA /* ChatBaseTextCellModel.swift */ = {isa = PBXFileReference; fileEncoding = 4; lastKnownFileType = sourcecode.swift; path = ChatBaseTextCellModel.swift; sourceTree = "<group>"; };
		11F83B751CADC9260074FE11 /* zh */ = {isa = PBXFileReference; lastKnownFileType = text.html; name = zh; path = "zh.lproj/import-profile.html"; sourceTree = "<group>"; };
		11F83B7C1CADC9270074FE11 /* zh */ = {isa = PBXFileReference; lastKnownFileType = text.plist.strings; name = zh; path = zh.lproj/Localizable.strings; sourceTree = "<group>"; };
		11F83B7D1CADC9330074FE11 /* da */ = {isa = PBXFileReference; lastKnownFileType = text.html; name = da; path = "da.lproj/import-profile.html"; sourceTree = "<group>"; };
		11F83B7E1CADC9330074FE11 /* da */ = {isa = PBXFileReference; lastKnownFileType = text.plist.strings; name = da; path = da.lproj/Localizable.strings; sourceTree = "<group>"; };
		11F83B821CADC9460074FE11 /* de */ = {isa = PBXFileReference; lastKnownFileType = text.html; name = de; path = "de.lproj/import-profile.html"; sourceTree = "<group>"; };
		11F83B831CADC9460074FE11 /* de */ = {isa = PBXFileReference; lastKnownFileType = text.plist.strings; name = de; path = de.lproj/Localizable.strings; sourceTree = "<group>"; };
		11F83B841CADC9790074FE11 /* pt */ = {isa = PBXFileReference; lastKnownFileType = text.html; name = pt; path = "pt.lproj/import-profile.html"; sourceTree = "<group>"; };
		11F83B851CADC9790074FE11 /* pt */ = {isa = PBXFileReference; lastKnownFileType = text.plist.strings; name = pt; path = pt.lproj/Localizable.strings; sourceTree = "<group>"; };
		11F83B861CADC9820074FE11 /* es */ = {isa = PBXFileReference; lastKnownFileType = text.html; name = es; path = "es.lproj/import-profile.html"; sourceTree = "<group>"; };
		11F83B871CADC9820074FE11 /* es */ = {isa = PBXFileReference; lastKnownFileType = text.plist.strings; name = es; path = es.lproj/Localizable.strings; sourceTree = "<group>"; };
		11F83BD31CAFB0F30074FE11 /* AntidoteTests-Bridging-Header.h */ = {isa = PBXFileReference; lastKnownFileType = sourcecode.c.h; path = "AntidoteTests-Bridging-Header.h"; sourceTree = "<group>"; };
		11F83BDA1CAFB2A20074FE11 /* SwiftSupport.swift */ = {isa = PBXFileReference; fileEncoding = 4; lastKnownFileType = sourcecode.swift; path = SwiftSupport.swift; sourceTree = "<group>"; };
		11FA0ED21BC5842800F3DA5B /* Antidote-Bridging-Header.h */ = {isa = PBXFileReference; lastKnownFileType = sourcecode.c.h; path = "Antidote-Bridging-Header.h"; sourceTree = "<group>"; };
		11FA0ED31BC5842800F3DA5B /* AppDelegate.swift */ = {isa = PBXFileReference; fileEncoding = 4; lastKnownFileType = sourcecode.swift; path = AppDelegate.swift; sourceTree = "<group>"; };
		11FA0ED91BC584D900F3DA5B /* AppCoordinator.swift */ = {isa = PBXFileReference; fileEncoding = 4; lastKnownFileType = sourcecode.swift; path = AppCoordinator.swift; sourceTree = "<group>"; };
		11FA0EDD1BC58DCC00F3DA5B /* CoordinatorProtocol.swift */ = {isa = PBXFileReference; fileEncoding = 4; lastKnownFileType = sourcecode.swift; path = CoordinatorProtocol.swift; sourceTree = "<group>"; };
		11FA0EE01BC591FC00F3DA5B /* Logger.swift */ = {isa = PBXFileReference; fileEncoding = 4; lastKnownFileType = sourcecode.swift; path = Logger.swift; sourceTree = "<group>"; };
		11FA0EE61BC59B1400F3DA5B /* ActiveSessionCoordinator.swift */ = {isa = PBXFileReference; fileEncoding = 4; lastKnownFileType = sourcecode.swift; path = ActiveSessionCoordinator.swift; sourceTree = "<group>"; };
		11FA0EE81BC5A66D00F3DA5B /* LoginCoordinator.swift */ = {isa = PBXFileReference; fileEncoding = 4; lastKnownFileType = sourcecode.swift; path = LoginCoordinator.swift; sourceTree = "<group>"; };
		11FA0EEA1BC5A68600F3DA5B /* FriendsTabCoordinator.swift */ = {isa = PBXFileReference; fileEncoding = 4; lastKnownFileType = sourcecode.swift; path = FriendsTabCoordinator.swift; sourceTree = "<group>"; };
		11FA0EEC1BC5A69000F3DA5B /* ProfileTabCoordinator.swift */ = {isa = PBXFileReference; fileEncoding = 4; lastKnownFileType = sourcecode.swift; path = ProfileTabCoordinator.swift; sourceTree = "<group>"; };
		11FA0EF01BC5A6A500F3DA5B /* SettingsTabCoordinator.swift */ = {isa = PBXFileReference; fileEncoding = 4; lastKnownFileType = sourcecode.swift; path = SettingsTabCoordinator.swift; sourceTree = "<group>"; };
		11FA0EF21BC5A6AF00F3DA5B /* ChatsTabCoordinator.swift */ = {isa = PBXFileReference; fileEncoding = 4; lastKnownFileType = sourcecode.swift; path = ChatsTabCoordinator.swift; sourceTree = "<group>"; };
		11FC10561D32E54A00CE863E /* Results.swift */ = {isa = PBXFileReference; fileEncoding = 4; lastKnownFileType = sourcecode.swift; path = Results.swift; sourceTree = "<group>"; };
		11FC10591D32EED000CE863E /* ResultsChange.swift */ = {isa = PBXFileReference; fileEncoding = 4; lastKnownFileType = sourcecode.swift; path = ResultsChange.swift; sourceTree = "<group>"; };
		11FC105C1D32F29700CE863E /* OCTSubmanagerObjectsExtension.swift */ = {isa = PBXFileReference; fileEncoding = 4; lastKnownFileType = sourcecode.swift; path = OCTSubmanagerObjectsExtension.swift; sourceTree = "<group>"; };
		2D5B916CEDBEC1B69CD1EFA4 /* Pods-Antidote.debug.xcconfig */ = {isa = PBXFileReference; includeInIndex = 1; lastKnownFileType = text.xcconfig; name = "Pods-Antidote.debug.xcconfig"; path = "Pods/Target Support Files/Pods-Antidote/Pods-Antidote.debug.xcconfig"; sourceTree = "<group>"; };
		43C533DEE94E80C981FEC348 /* Pods-AntidoteTests.debug.xcconfig */ = {isa = PBXFileReference; includeInIndex = 1; lastKnownFileType = text.xcconfig; name = "Pods-AntidoteTests.debug.xcconfig"; path = "Pods/Target Support Files/Pods-AntidoteTests/Pods-AntidoteTests.debug.xcconfig"; sourceTree = "<group>"; };
		72586F4D098584EF43024224 /* libPods-AntidoteTests.a */ = {isa = PBXFileReference; explicitFileType = archive.ar; includeInIndex = 0; path = "libPods-AntidoteTests.a"; sourceTree = BUILT_PRODUCTS_DIR; };
		9C04BB6C1C17389200F58488 /* StaticTableBaseCell.swift */ = {isa = PBXFileReference; fileEncoding = 4; lastKnownFileType = sourcecode.swift; path = StaticTableBaseCell.swift; sourceTree = "<group>"; };
		9C07151C1BCD2E5B003A27B5 /* PortraitNavigationController.swift */ = {isa = PBXFileReference; fileEncoding = 4; lastKnownFileType = sourcecode.swift; path = PortraitNavigationController.swift; sourceTree = "<group>"; };
		9C07151E1BCD501D003A27B5 /* LoginFormController.swift */ = {isa = PBXFileReference; fileEncoding = 4; lastKnownFileType = sourcecode.swift; path = LoginFormController.swift; sourceTree = "<group>"; };
		9C2EF3701C4D4D5C006E7AB1 /* NotificationCoordinator.swift */ = {isa = PBXFileReference; fileEncoding = 4; lastKnownFileType = sourcecode.swift; path = NotificationCoordinator.swift; sourceTree = "<group>"; };
		9C2EF3791C4E2DDE006E7AB1 /* ChatListTableManager.swift */ = {isa = PBXFileReference; fileEncoding = 4; lastKnownFileType = sourcecode.swift; path = ChatListTableManager.swift; sourceTree = "<group>"; };
		9C7475BF1BC698110098B1A4 /* en */ = {isa = PBXFileReference; lastKnownFileType = text.plist.strings; name = en; path = en.lproj/Localizable.strings; sourceTree = "<group>"; };
		9C7475C41BC698510098B1A4 /* StringExtension.swift */ = {isa = PBXFileReference; fileEncoding = 4; lastKnownFileType = sourcecode.swift; path = StringExtension.swift; sourceTree = "<group>"; };
		9C9A07001BE793BA0003D6C7 /* ProfileMainController.swift */ = {isa = PBXFileReference; fileEncoding = 4; lastKnownFileType = sourcecode.swift; path = ProfileMainController.swift; sourceTree = "<group>"; };
		9CB1F9501D58CA4000105858 /* RunningCoordinator.swift */ = {isa = PBXFileReference; fileEncoding = 4; lastKnownFileType = sourcecode.swift; path = RunningCoordinator.swift; sourceTree = "<group>"; };
		9CBBC7C01BDFC62700099A5E /* LoginCreateAccountController.swift */ = {isa = PBXFileReference; fileEncoding = 4; lastKnownFileType = sourcecode.swift; path = LoginCreateAccountController.swift; sourceTree = "<group>"; };
		9CBBC7CC1BDFC6C600099A5E /* ExtendedTextField.swift */ = {isa = PBXFileReference; fileEncoding = 4; lastKnownFileType = sourcecode.swift; path = ExtendedTextField.swift; sourceTree = "<group>"; };
		9CDC091A1C34081900DC0D63 /* FriendListDataSource.swift */ = {isa = PBXFileReference; fileEncoding = 4; lastKnownFileType = sourcecode.swift; path = FriendListDataSource.swift; sourceTree = "<group>"; };
		9CDC09241C34083100DC0D63 /* FriendListDataSourceTest.swift */ = {isa = PBXFileReference; fileEncoding = 4; lastKnownFileType = sourcecode.swift; path = FriendListDataSourceTest.swift; sourceTree = "<group>"; };
		9CDC092A1C34102F00DC0D63 /* ExceptionHandling.h */ = {isa = PBXFileReference; fileEncoding = 4; lastKnownFileType = sourcecode.c.h; path = ExceptionHandling.h; sourceTree = "<group>"; };
		9CDC092B1C34102F00DC0D63 /* ExceptionHandling.m */ = {isa = PBXFileReference; fileEncoding = 4; lastKnownFileType = sourcecode.c.objc; path = ExceptionHandling.m; sourceTree = "<group>"; };
		9CDC093D1C3415DE00DC0D63 /* Antidote-Prefix.pch */ = {isa = PBXFileReference; lastKnownFileType = sourcecode.c.h; path = "Antidote-Prefix.pch"; sourceTree = "<group>"; };
		9CDDB2051BD5376200B65D79 /* ProfileManager.swift */ = {isa = PBXFileReference; fileEncoding = 4; lastKnownFileType = sourcecode.swift; path = ProfileManager.swift; sourceTree = "<group>"; };
		9CE0BDE51C45229500DCE357 /* ChatListController.swift */ = {isa = PBXFileReference; fileEncoding = 4; lastKnownFileType = sourcecode.swift; path = ChatListController.swift; sourceTree = "<group>"; };
		9CE0BDEF1C4522BF00DCE357 /* ChatListCell.swift */ = {isa = PBXFileReference; fileEncoding = 4; lastKnownFileType = sourcecode.swift; path = ChatListCell.swift; sourceTree = "<group>"; };
		9CE0BDF21C4522C800DCE357 /* ChatListCellModel.swift */ = {isa = PBXFileReference; fileEncoding = 4; lastKnownFileType = sourcecode.swift; path = ChatListCellModel.swift; sourceTree = "<group>"; };
		9CEE6AA11C4E679100A1ECB5 /* PrimaryIpadController.swift */ = {isa = PBXFileReference; fileEncoding = 4; lastKnownFileType = sourcecode.swift; path = PrimaryIpadController.swift; sourceTree = "<group>"; };
		9CEE6B1E1C510A1E00A1ECB5 /* NotificationObject.swift */ = {isa = PBXFileReference; fileEncoding = 4; lastKnownFileType = sourcecode.swift; path = NotificationObject.swift; sourceTree = "<group>"; };
		9CEE6B451C5289E200A1ECB5 /* SettingsMainController.swift */ = {isa = PBXFileReference; fileEncoding = 4; lastKnownFileType = sourcecode.swift; path = SettingsMainController.swift; sourceTree = "<group>"; };
		9CEE6B4E1C528AAA00A1ECB5 /* SettingsAboutController.swift */ = {isa = PBXFileReference; fileEncoding = 4; lastKnownFileType = sourcecode.swift; path = SettingsAboutController.swift; sourceTree = "<group>"; };
		9CEE6B511C528AB600A1ECB5 /* SettingsAdvancedController.swift */ = {isa = PBXFileReference; fileEncoding = 4; lastKnownFileType = sourcecode.swift; path = SettingsAdvancedController.swift; sourceTree = "<group>"; };
		B3C17AF8CE3B4AD1B68F2B5B /* Pods-Antidote.release.xcconfig */ = {isa = PBXFileReference; includeInIndex = 1; lastKnownFileType = text.xcconfig; name = "Pods-Antidote.release.xcconfig"; path = "Pods/Target Support Files/Pods-Antidote/Pods-Antidote.release.xcconfig"; sourceTree = "<group>"; };
		CEC32120B965BE40E0029DB1 /* Pods-AntidoteTests.release.xcconfig */ = {isa = PBXFileReference; includeInIndex = 1; lastKnownFileType = text.xcconfig; name = "Pods-AntidoteTests.release.xcconfig"; path = "Pods/Target Support Files/Pods-AntidoteTests/Pods-AntidoteTests.release.xcconfig"; sourceTree = "<group>"; };
/* End PBXFileReference section */

/* Begin PBXFrameworksBuildPhase section */
		1164762C19794D3300DB20B8 /* Frameworks */ = {
			isa = PBXFrameworksBuildPhase;
			buildActionMask = 2147483647;
			files = (
				1164763519794D3300DB20B8 /* CoreGraphics.framework in Frameworks */,
				1164763719794D3300DB20B8 /* UIKit.framework in Frameworks */,
				116513031C2B4B180066AF06 /* SnapKit.framework in Frameworks */,
				116513071C2B4B180066AF06 /* Yaml.framework in Frameworks */,
				1164763319794D3300DB20B8 /* Foundation.framework in Frameworks */,
				D4F896D05F7EAA7C321A2AA8 /* libPods-Antidote.a in Frameworks */,
			);
			runOnlyForDeploymentPostprocessing = 0;
		};
		1173F0531BC5D94400B88B7B /* Frameworks */ = {
			isa = PBXFrameworksBuildPhase;
			buildActionMask = 2147483647;
			files = (
				96166DAAD67996D5A6819984 /* libPods-AntidoteTests.a in Frameworks */,
			);
			runOnlyForDeploymentPostprocessing = 0;
		};
/* End PBXFrameworksBuildPhase section */

/* Begin PBXGroup section */
		112950891D6851B600C9CE0F /* Login */ = {
			isa = PBXGroup;
			children = (
				11FA0EE81BC5A66D00F3DA5B /* LoginCoordinator.swift */,
				1129508A1D6851EB00C9CE0F /* LoginCreateAccountCoordinator.swift */,
			);
			name = Login;
			sourceTree = "<group>";
		};
		113F02FB1CAFCBA00009ABE1 /* Cells */ = {
			isa = PBXGroup;
			children = (
				113F03131CAFD5EE0009ABE1 /* CellSnapshotTest.swift */,
				113F030B1CAFCCDD0009ABE1 /* ChatIncomingCallCellSnapshotTest.swift */,
				113F030E1CAFCE7B0009ABE1 /* ChatIncomingFileCellSnapshotTest.swift */,
				113F03181CAFDB0D0009ABE1 /* ChatIncomingTextCellSnapshotTest.swift */,
				113F031A1CAFDBF70009ABE1 /* ChatListCellSnapshotTest.swift */,
				113F031C1CAFE0DE0009ABE1 /* ChatMovableDateCellSnapshotTest.swift */,
				113F031E1CAFE2130009ABE1 /* ChatOutgoingCallCellSnapshotTest.swift */,
				113F03201CAFE2B50009ABE1 /* ChatOutgoingFileCellSnapshotTest.swift */,
				113F03221CAFE5190009ABE1 /* ChatOutgoingTextCellSnapshotTest.swift */,
			);
			name = Cells;
			sourceTree = "<group>";
		};
		113F030D1CAFCCE20009ABE1 /* SnapshotTests */ = {
			isa = PBXGroup;
			children = (
				113F03151CAFD9200009ABE1 /* Mocks */,
				113F03101CAFD1610009ABE1 /* icon.png */,
				113F03091CAFCCB90009ABE1 /* SnapshotBaseTest.swift */,
				113F02FB1CAFCBA00009ABE1 /* Cells */,
			);
			name = SnapshotTests;
			sourceTree = "<group>";
		};
		113F03151CAFD9200009ABE1 /* Mocks */ = {
			isa = PBXGroup;
			children = (
				113F03161CAFD9370009ABE1 /* MockedChatProgressProtocol.swift */,
			);
			name = Mocks;
			sourceTree = "<group>";
		};
		1164762619794D3300DB20B8 = {
			isa = PBXGroup;
			children = (
				1164763819794D3300DB20B8 /* Antidote */,
				1173F0571BC5D94400B88B7B /* AntidoteTests */,
				1164763119794D3300DB20B8 /* Frameworks */,
				1164763019794D3300DB20B8 /* Products */,
				1173EFB21BC5C40100B88B7B /* Submodules */,
				D5C4D8B82C26B8F47A461D93 /* Pods */,
			);
			sourceTree = "<group>";
		};
		1164763019794D3300DB20B8 /* Products */ = {
			isa = PBXGroup;
			children = (
				1164762F19794D3300DB20B8 /* Antidote.app */,
				1173F0561BC5D94400B88B7B /* AntidoteTests.xctest */,
			);
			name = Products;
			sourceTree = "<group>";
		};
		1164763119794D3300DB20B8 /* Frameworks */ = {
			isa = PBXGroup;
			children = (
				1164763219794D3300DB20B8 /* Foundation.framework */,
				1164763419794D3300DB20B8 /* CoreGraphics.framework */,
				1164763619794D3300DB20B8 /* UIKit.framework */,
				1164764B19794D3300DB20B8 /* XCTest.framework */,
				034E57B3AE56E352BBAA0487 /* libPods-Antidote.a */,
				72586F4D098584EF43024224 /* libPods-AntidoteTests.a */,
			);
			name = Frameworks;
			sourceTree = "<group>";
		};
		1164763819794D3300DB20B8 /* Antidote */ = {
			isa = PBXGroup;
			children = (
				F902D28D1ADED27A0070A3F5 /* Application */,
				1193AB561C1F565B006AA9E5 /* Cells */,
				1173F06C1BC5D9B000B88B7B /* Classes */,
				1164C8E31BC9279500B91107 /* Controllers */,
				11FA0ED61BC584A300F3DA5B /* Coordinators */,
				11CFCD091C2744E10046BD94 /* Enums */,
				9C7475C11BC698240098B1A4 /* Extensions */,
				11FA0EDF1BC591EA00F3DA5B /* Functions */,
				119AD2081BEC718C000C5CB8 /* Sounds */,
				1164C8EA1BC97FF600B91107 /* Views */,
				11771E341CA5C6D100EC259E /* Other */,
			);
			path = Antidote;
			sourceTree = "<group>";
		};
		1164C8E31BC9279500B91107 /* Controllers */ = {
			isa = PBXGroup;
			children = (
				112422651BDD2032004D7926 /* KeyboardNotificationController.swift */,
				1160B6891D5FD8DE002DF75B /* LaunchPlaceholderController.swift */,
				11DDEAFC1D5FD9FE0000E2BE /* LaunchPlaceholderBoard.storyboard */,
				9C07151C1BCD2E5B003A27B5 /* PortraitNavigationController.swift */,
				119AD1CD1BDEE4A2000C5CB8 /* Login */,
				9C9A06F51BE792E60003D6C7 /* Running */,
			);
			name = Controllers;
			sourceTree = "<group>";
		};
		1164C8EA1BC97FF600B91107 /* Views */ = {
			isa = PBXGroup;
			children = (
				11B253131C4A79A50068F47C /* BubbleView.swift */,
				112E4EE41C676553004312CF /* CallButton.swift */,
				11A21EFC1C45BDF200E80A89 /* ChatInputView.swift */,
				11B253551C4AEA400068F47C /* ChatPrivateTitleView.swift */,
				116634D81C70F1260072C980 /* CopyLabel.swift */,
				9CBBC7CC1BDFC6C600099A5E /* ExtendedTextField.swift */,
				11B9C6961BD80B080083C2A5 /* FullscreenPicker.swift */,
				11CFCD0C1C27488E0046BD94 /* ImageViewWithStatus.swift */,
				11B253AD1C4EC47D0068F47C /* IncompressibleView.swift */,
				113AD8561CA9C70F00D981B5 /* iPadFriendsButton.swift */,
				113AD8491CA97A3000D981B5 /* iPadNavigationView.swift */,
				11628E771CA5819B008C097E /* LoadingImageView.swift */,
				116513251C2D636A0066AF06 /* NotificationWindow.swift */,
				1183BCBF1CA1DB05000CD310 /* ProgressCircleView.swift */,
				113D564C1C2F437B00B3D3E8 /* QRScannerAimView.swift */,
				1164C8EC1BC9801200B91107 /* RoundedButton.swift */,
				11CFCD101C2A02350046BD94 /* StaticBackgroundView.swift */,
				11CFCD0E1C27499D0046BD94 /* UserStatusView.swift */,
				11E6406C1C2D6C3500D24C6D /* ViewPassingGestures.swift */,
			);
			name = Views;
			sourceTree = "<group>";
		};
		1173EFB21BC5C40100B88B7B /* Submodules */ = {
			isa = PBXGroup;
			children = (
				1173EFC81BC5C6B300B88B7B /* SnapKit.xcodeproj */,
				1173EFE41BC5CF5D00B88B7B /* Yaml.xcodeproj */,
			);
			name = Submodules;
			sourceTree = "<group>";
		};
		1173EFC91BC5C6B300B88B7B /* Products */ = {
			isa = PBXGroup;
			children = (
				1173EFD01BC5C6B300B88B7B /* SnapKit.framework */,
				113F02E71CAFC9830009ABE1 /* SnapKit.framework */,
				1173EFD21BC5C6B300B88B7B /* SnapKit.framework */,
				1173EFD41BC5C6B300B88B7B /* SnapKit iOS Tests.xctest */,
				113F02E91CAFC9830009ABE1 /* SnapKit tvOS Tests.xctest */,
				1173EFD61BC5C6B300B88B7B /* SnapKit OSX Tests.xctest */,
			);
			name = Products;
			sourceTree = "<group>";
		};
		1173EFE51BC5CF5D00B88B7B /* Products */ = {
			isa = PBXGroup;
			children = (
				1173EFEC1BC5CF5D00B88B7B /* Yaml.framework */,
				1173EFEE1BC5CF5D00B88B7B /* Tests.xctest */,
				1173EFF01BC5CF5D00B88B7B /* Yaml.framework */,
				1173EFF21BC5CF5D00B88B7B /* Tests.xctest */,
				113F02F01CAFC9830009ABE1 /* Yaml.framework */,
				113F02F21CAFC9830009ABE1 /* Tests.xctest */,
			);
			name = Products;
			sourceTree = "<group>";
		};
		1173F0571BC5D94400B88B7B /* AntidoteTests */ = {
			isa = PBXGroup;
			children = (
				11F83BD31CAFB0F30074FE11 /* AntidoteTests-Bridging-Header.h */,
				9CDC09241C34083100DC0D63 /* FriendListDataSourceTest.swift */,
				1173F05A1BC5D94400B88B7B /* Info.plist */,
				1160B6801D5FC7CC002DF75B /* KeychainManagerTests.swift */,
				113F030D1CAFCCE20009ABE1 /* SnapshotTests */,
				11F83BDA1CAFB2A20074FE11 /* SwiftSupport.swift */,
				1173F06F1BC5D9CA00B88B7B /* ThemeTest.swift */,
			);
			path = AntidoteTests;
			sourceTree = "<group>";
		};
		1173F06C1BC5D9B000B88B7B /* Classes */ = {
			isa = PBXGroup;
			children = (
				113F03411CB31DD60009ABE1 /* AlertAudioPlayer.swift */,
				11B2534E1C4AD2550068F47C /* AudioPlayer.swift */,
				1156A4881C15FB2B005AC8C6 /* AvatarManager.swift */,
				9C2EF3791C4E2DDE006E7AB1 /* ChatListTableManager.swift */,
				11628E311CA2FBD1008C097E /* FilePreviewControllerDataSource.swift */,
				9CDC091A1C34081900DC0D63 /* FriendListDataSource.swift */,
				1160B67D1D5F9993002DF75B /* KeychainManager.swift */,
				9CEE6B1E1C510A1E00A1ECB5 /* NotificationObject.swift */,
				9CDDB2051BD5376200B65D79 /* ProfileManager.swift */,
				11FC10561D32E54A00CE863E /* Results.swift */,
				11FC10591D32EED000CE863E /* ResultsChange.swift */,
				11B253651C4BAD3C0068F47C /* TabBarAbstractItem.swift */,
				11B253691C4BAD560068F47C /* TabBarBadgeItem.swift */,
				11B2536C1C4BAD5D0068F47C /* TabBarProfileItem.swift */,
				1173F06D1BC5D9BA00B88B7B /* Theme.swift */,
				1164C8D71BC922EB00B91107 /* UserDefaultsManager.swift */,
			);
			name = Classes;
			sourceTree = "<group>";
		};
		11771E341CA5C6D100EC259E /* Other */ = {
			isa = PBXGroup;
			children = (
				11771E351CA5C6E900EC259E /* Reach.swift */,
			);
			name = Other;
			sourceTree = "<group>";
		};
		1193AB561C1F565B006AA9E5 /* Cells */ = {
			isa = PBXGroup;
			children = (
				1193AB651C1F5694006AA9E5 /* BaseCell.swift */,
				1193AB671C1F569A006AA9E5 /* BaseCellModel.swift */,
				11F276AD1D3EBEF700C613AA /* ChatBaseTextCell.swift */,
				11F276BA1D3EBF3000C613AA /* ChatBaseTextCellModel.swift */,
				1136605B1CDE5D5E0092C27A /* ChatEditable.swift */,
				11628E711CA580ED008C097E /* ChatGenericFileCell.swift */,
				11628E741CA5811C008C097E /* ChatGenericFileCellModel.swift */,
				1166349F1C6E8D0F0072C980 /* ChatIncomingCallCell.swift */,
				116634A81C6E8D1A0072C980 /* ChatIncomingCallCellModel.swift */,
				1183BCAB1CA1B398000CD310 /* ChatIncomingFileCell.swift */,
				1183BCB41CA1B3AE000CD310 /* ChatIncomingFileCellModel.swift */,
				11B252F91C4A614D0068F47C /* ChatIncomingTextCell.swift */,
				9CE0BDEF1C4522BF00DCE357 /* ChatListCell.swift */,
				9CE0BDF21C4522C800DCE357 /* ChatListCellModel.swift */,
				11B253011C4A61D00068F47C /* ChatMovableDateCell.swift */,
				11B253031C4A61D50068F47C /* ChatMovableDateCellModel.swift */,
				116634AB1C6F407D0072C980 /* ChatOutgoingCallCell.swift */,
				116634AE1C6F40820072C980 /* ChatOutgoingCallCellModel.swift */,
				11628E621CA57B14008C097E /* ChatOutgoingFileCell.swift */,
				11628E6B1CA57B19008C097E /* ChatOutgoingFileCellModel.swift */,
				11B252FD1C4A615E0068F47C /* ChatOutgoingTextCell.swift */,
				1183BCDC1CA1FD55000CD310 /* ChatProgressBridge.swift */,
				1183BCD61CA1FC5B000CD310 /* ChatProgressProtocol.swift */,
				1193AB691C1F5C28006AA9E5 /* FriendListCell.swift */,
				1193AB6B1C1F5C31006AA9E5 /* FriendListCellModel.swift */,
				1156A4861C10D122005AC8C6 /* StaticTableAvatarCell.swift */,
				1156A4841C10D119005AC8C6 /* StaticTableAvatarCellModel.swift */,
				9C04BB6C1C17389200F58488 /* StaticTableBaseCell.swift */,
				1156A4781C0E478D005AC8C6 /* StaticTableBaseCellModel.swift */,
				1156A4801C0FA0A4005AC8C6 /* StaticTableButtonCell.swift */,
				1156A47A1C0F6178005AC8C6 /* StaticTableButtonCellModel.swift */,
				116513211C2C74940066AF06 /* StaticTableChatButtonsCell.swift */,
				116513231C2C749E0066AF06 /* StaticTableChatButtonsCellModel.swift */,
				115DFB891C177F5C00F18DB5 /* StaticTableDefaultCell.swift */,
				115DFB951C177F6500F18DB5 /* StaticTableDefaultCellModel.swift */,
				116634DF1C7B8D770072C980 /* StaticTableInfoCell.swift */,
				116634E81C7B8D7C0072C980 /* StaticTableInfoCellModel.swift */,
				116634EE1C7B94530072C980 /* StaticTableMultiChoiceButtonCell.swift */,
				116634F11C7B945A0072C980 /* StaticTableMultiChoiceButtonCellModel.swift */,
				1156A47C1C0F632C005AC8C6 /* StaticTableSelectableCellModel.swift */,
				11B253FA1C52C0A10068F47C /* StaticTableSwitchCell.swift */,
				11B253FD1C52C0AA0068F47C /* StaticTableSwitchCellModel.swift */,
			);
			name = Cells;
			sourceTree = "<group>";
		};
		119AD1CD1BDEE4A2000C5CB8 /* Login */ = {
			isa = PBXGroup;
			children = (
				1164C8E61BC929C500B91107 /* LoginBaseController.swift */,
				1164C8E81BC929F700B91107 /* LoginChoiceController.swift */,
				9CBBC7C01BDFC62700099A5E /* LoginCreateAccountController.swift */,
				112950861D63AFD800C9CE0F /* LoginCreatePasswordController.swift */,
				9C07151E1BCD501D003A27B5 /* LoginFormController.swift */,
				112950831D63AFCE00C9CE0F /* LoginGenericCreateController.swift */,
				1164C8F21BC9880000B91107 /* LoginLogoController.swift */,
			);
			name = Login;
			sourceTree = "<group>";
		};
		119AD2081BEC718C000C5CB8 /* Sounds */ = {
			isa = PBXGroup;
			children = (
				11B253491C4AD2200068F47C /* isotoxin_Calltone.aac */,
				11B2534A1C4AD23A0068F47C /* isotoxin_Hangup.aac */,
				11B2534B1C4AD23A0068F47C /* isotoxin_NewMessage.aac */,
				11B2534C1C4AD23A0068F47C /* isotoxin_Ringtone.aac */,
				11B2534D1C4AD23A0068F47C /* isotoxin_RingtoneWhileCall.aac */,
			);
			name = Sounds;
			sourceTree = "<group>";
		};
		11CFCD091C2744E10046BD94 /* Enums */ = {
			isa = PBXGroup;
			children = (
				11B253A31C4EA8040068F47C /* InterfaceIdiom.swift */,
				11CFCD0A1C2745230046BD94 /* UserStatus.swift */,
			);
			name = Enums;
			sourceTree = "<group>";
		};
		11FA0ED61BC584A300F3DA5B /* Coordinators */ = {
			isa = PBXGroup;
			children = (
				11FA0ED91BC584D900F3DA5B /* AppCoordinator.swift */,
				11FA0EDD1BC58DCC00F3DA5B /* CoordinatorProtocol.swift */,
				116DCE311CAAF47100B693EC /* TopCoordinatorProtocol.swift */,
				112950891D6851B600C9CE0F /* Login */,
				11FA0EE31BC59A9B00F3DA5B /* Running */,
			);
			name = Coordinators;
			sourceTree = "<group>";
		};
		11FA0EDF1BC591EA00F3DA5B /* Functions */ = {
			isa = PBXGroup;
			children = (
				119AD1C91BDED6E9000C5CB8 /* ErrorHandling.swift */,
				9CDC092A1C34102F00DC0D63 /* ExceptionHandling.h */,
				9CDC092B1C34102F00DC0D63 /* ExceptionHandling.m */,
				11E640771C2DC15400D24C6D /* HelperFunctions.swift */,
				11FA0EE01BC591FC00F3DA5B /* Logger.swift */,
			);
			name = Functions;
			sourceTree = "<group>";
		};
		11FA0EE31BC59A9B00F3DA5B /* Running */ = {
			isa = PBXGroup;
			children = (
				11FA0EE61BC59B1400F3DA5B /* ActiveSessionCoordinator.swift */,
				110E49DF1BF925FD00D1FE6F /* ActiveSessionNavigationCoordinator.swift */,
				11771E2B1CA5C3F200EC259E /* AutomationCoordinator.swift */,
				1180FD9F1C384E29005F3EA1 /* CallCoordinator.swift */,
				11FA0EF21BC5A6AF00F3DA5B /* ChatsTabCoordinator.swift */,
				11FA0EEA1BC5A68600F3DA5B /* FriendsTabCoordinator.swift */,
				9C2EF3701C4D4D5C006E7AB1 /* NotificationCoordinator.swift */,
				11FA0EEC1BC5A69000F3DA5B /* ProfileTabCoordinator.swift */,
				9CB1F9501D58CA4000105858 /* RunningCoordinator.swift */,
				11FA0EF01BC5A6A500F3DA5B /* SettingsTabCoordinator.swift */,
			);
			name = Running;
			sourceTree = "<group>";
		};
		9C7475C11BC698240098B1A4 /* Extensions */ = {
			isa = PBXGroup;
			children = (
				1180FD9D1C38497A005F3EA1 /* NSDateFormatterExtension.swift */,
				11B253B61C503FA10068F47C /* NSTimerExtension.swift */,
				116DCE3A1CAAF85300B693EC /* NSURLExtension.swift */,
				11B9C6821BD598FC0083C2A5 /* OCTManagerConfigurationExtension.swift */,
				11FC105C1D32F29700CE863E /* OCTSubmanagerObjectsExtension.swift */,
				9C7475C41BC698510098B1A4 /* StringExtension.swift */,
				11770D761CBC1C7A00D34D6E /* UIAlertControllerExtension.swift */,
				116634B11C7087A80072C980 /* UIApplicationExtension.swift */,
				119AD1CB1BDEDD9C000C5CB8 /* UIColorExtension.swift */,
				113F03321CB2E9C20009ABE1 /* UIFontExtension.swift */,
				1164C8EF1BC982FF00B91107 /* UIImageExtension.swift */,
				1164C8F51BC98F8300B91107 /* UIViewControllerExtension.swift */,
			);
			name = Extensions;
			sourceTree = "<group>";
		};
		9C9A06F51BE792E60003D6C7 /* Running */ = {
			isa = PBXGroup;
			children = (
				11E640751C2DBAE200D24C6D /* AddFriendController.swift */,
				112E4EDE1C675C58004312CF /* CallActiveController.swift */,
				114962941C64051A001E5435 /* CallBaseController.swift */,
				112E4ED51C668C02004312CF /* CallIncomingController.swift */,
				11628E7A1CA5BF1F008C097E /* ChangeAutodownloadImagesController.swift */,
				114962911C5E1BE0001E5435 /* ChangePasswordController.swift */,
				1149626B1C5CE3DF001E5435 /* ChangeUserStatusController.swift */,
				9CE0BDE51C45229500DCE357 /* ChatListController.swift */,
				11A21EFA1C45BDB100E80A89 /* ChatPrivateController.swift */,
				116513181C2C6C980066AF06 /* FriendCardController.swift */,
				1193AB471C1F4164006AA9E5 /* FriendListController.swift */,
				116634EB1C7B90F20072C980 /* FriendRequestController.swift */,
				11770D691CBC120C00D34D6E /* FriendSelectController.swift */,
				9CEE6AA11C4E679100A1ECB5 /* PrimaryIpadController.swift */,
				114962741C5CEB0B001E5435 /* ProfileDetailsController.swift */,
				9C9A07001BE793BA0003D6C7 /* ProfileMainController.swift */,
				113D56551C2F459E00B3D3E8 /* QRScannerController.swift */,
				1193AB411C1E2075006AA9E5 /* QRViewerController.swift */,
				11628E3D1CA30C13008C097E /* QuickLookPreviewController.swift */,
				9CEE6B4E1C528AAA00A1ECB5 /* SettingsAboutController.swift */,
				9CEE6B511C528AB600A1ECB5 /* SettingsAdvancedController.swift */,
				9CEE6B451C5289E200A1ECB5 /* SettingsMainController.swift */,
				110E425B1C00DC5E001A3CA2 /* StaticTableController.swift */,
				11B2535C1C4BACDB0068F47C /* TabBarController.swift */,
				1193AB351C1DEF2E006AA9E5 /* TextEditController.swift */,
				119AD1BD1BDED261000C5CB8 /* TextViewController.swift */,
			);
			name = Running;
			sourceTree = "<group>";
		};
		D5C4D8B82C26B8F47A461D93 /* Pods */ = {
			isa = PBXGroup;
			children = (
				2D5B916CEDBEC1B69CD1EFA4 /* Pods-Antidote.debug.xcconfig */,
				B3C17AF8CE3B4AD1B68F2B5B /* Pods-Antidote.release.xcconfig */,
				43C533DEE94E80C981FEC348 /* Pods-AntidoteTests.debug.xcconfig */,
				CEC32120B965BE40E0029DB1 /* Pods-AntidoteTests.release.xcconfig */,
			);
			name = Pods;
			sourceTree = "<group>";
		};
		F902D28D1ADED27A0070A3F5 /* Application */ = {
			isa = PBXGroup;
			children = (
				11FA0ED21BC5842800F3DA5B /* Antidote-Bridging-Header.h */,
				9CDC093D1C3415DE00DC0D63 /* Antidote-Prefix.pch */,
				1164763A19794D3300DB20B8 /* Antidote-Info.plist */,
				11FA0ED31BC5842800F3DA5B /* AppDelegate.swift */,
				1164764419794D3300DB20B8 /* Images.xcassets */,
				1131D6C71CA9D8BC00B4531C /* import-profile.html */,
				1173F0711BC5D9DA00B88B7B /* default-theme.yaml */,
				9C7475C01BC698110098B1A4 /* Localizable.strings */,
				116634CE1C70E46C0072C980 /* Launch Screen.storyboard */,
			);
			name = Application;
			sourceTree = "<group>";
		};
/* End PBXGroup section */

/* Begin PBXNativeTarget section */
		1164762E19794D3300DB20B8 /* Antidote */ = {
			isa = PBXNativeTarget;
			buildConfigurationList = 1164765B19794D3300DB20B8 /* Build configuration list for PBXNativeTarget "Antidote" */;
			buildPhases = (
				0E40AAC10D854CCE59CF1B7F /* [CP] Check Pods Manifest.lock */,
				1164762B19794D3300DB20B8 /* Sources */,
				1164762C19794D3300DB20B8 /* Frameworks */,
				1164762D19794D3300DB20B8 /* Resources */,
				1165130B1C2B4B190066AF06 /* Embed Frameworks */,
				EB929365DEC3A81A6AF82FFC /* [CP] Embed Pods Frameworks */,
				F334EF7D7E56B63481570925 /* [CP] Copy Pods Resources */,
			);
			buildRules = (
			);
			dependencies = (
				116513061C2B4B180066AF06 /* PBXTargetDependency */,
				1165130A1C2B4B180066AF06 /* PBXTargetDependency */,
			);
			name = Antidote;
			productName = Antidote;
			productReference = 1164762F19794D3300DB20B8 /* Antidote.app */;
			productType = "com.apple.product-type.application";
		};
		1173F0551BC5D94400B88B7B /* AntidoteTests */ = {
			isa = PBXNativeTarget;
			buildConfigurationList = 1173F05D1BC5D94400B88B7B /* Build configuration list for PBXNativeTarget "AntidoteTests" */;
			buildPhases = (
				0684EDB5CA4B84C1AF4AF8A4 /* [CP] Check Pods Manifest.lock */,
				1173F0521BC5D94400B88B7B /* Sources */,
				1173F0531BC5D94400B88B7B /* Frameworks */,
				1173F0541BC5D94400B88B7B /* Resources */,
				23B2271556C46D6D79F2B8F1 /* [CP] Embed Pods Frameworks */,
				B98298617DAB39F4AF6E0CCC /* [CP] Copy Pods Resources */,
			);
			buildRules = (
			);
			dependencies = (
				1173F05C1BC5D94400B88B7B /* PBXTargetDependency */,
			);
			name = AntidoteTests;
			productName = AntidoteTests;
			productReference = 1173F0561BC5D94400B88B7B /* AntidoteTests.xctest */;
			productType = "com.apple.product-type.bundle.unit-test";
		};
/* End PBXNativeTarget section */

/* Begin PBXProject section */
		1164762719794D3300DB20B8 /* Project object */ = {
			isa = PBXProject;
			attributes = {
				LastSwiftUpdateCheck = 0720;
				LastUpgradeCheck = 0720;
				ORGANIZATIONNAME = dvor;
				TargetAttributes = {
					1164762E19794D3300DB20B8 = {
						DevelopmentTeam = NHVF8NSG3J;
					};
					1173F0551BC5D94400B88B7B = {
						CreatedOnToolsVersion = 7.0;
						SystemCapabilities = {
							com.apple.BackgroundModes = {
								enabled = 1;
							};
						};
						TestTargetID = 1164762E19794D3300DB20B8;
					};
				};
			};
			buildConfigurationList = 1164762A19794D3300DB20B8 /* Build configuration list for PBXProject "Antidote" */;
			compatibilityVersion = "Xcode 3.2";
			developmentRegion = English;
			hasScannedForEncodings = 0;
			knownRegions = (
				en,
				ru,
				zh,
				da,
				de,
				pt,
				es,
				ar,
				br,
				lt,
				"zh-Hans-CN",
				fr,
				"fr-FR",
			);
			mainGroup = 1164762619794D3300DB20B8;
			productRefGroup = 1164763019794D3300DB20B8 /* Products */;
			projectDirPath = "";
			projectReferences = (
				{
					ProductGroup = 1173EFC91BC5C6B300B88B7B /* Products */;
					ProjectRef = 1173EFC81BC5C6B300B88B7B /* SnapKit.xcodeproj */;
				},
				{
					ProductGroup = 1173EFE51BC5CF5D00B88B7B /* Products */;
					ProjectRef = 1173EFE41BC5CF5D00B88B7B /* Yaml.xcodeproj */;
				},
			);
			projectRoot = "";
			targets = (
				1164762E19794D3300DB20B8 /* Antidote */,
				1173F0551BC5D94400B88B7B /* AntidoteTests */,
			);
		};
/* End PBXProject section */

/* Begin PBXReferenceProxy section */
		113F02E71CAFC9830009ABE1 /* SnapKit.framework */ = {
			isa = PBXReferenceProxy;
			fileType = wrapper.framework;
			path = SnapKit.framework;
			remoteRef = 113F02E61CAFC9830009ABE1 /* PBXContainerItemProxy */;
			sourceTree = BUILT_PRODUCTS_DIR;
		};
		113F02E91CAFC9830009ABE1 /* SnapKit tvOS Tests.xctest */ = {
			isa = PBXReferenceProxy;
			fileType = wrapper.cfbundle;
			path = "SnapKit tvOS Tests.xctest";
			remoteRef = 113F02E81CAFC9830009ABE1 /* PBXContainerItemProxy */;
			sourceTree = BUILT_PRODUCTS_DIR;
		};
		113F02F01CAFC9830009ABE1 /* Yaml.framework */ = {
			isa = PBXReferenceProxy;
			fileType = wrapper.framework;
			path = Yaml.framework;
			remoteRef = 113F02EF1CAFC9830009ABE1 /* PBXContainerItemProxy */;
			sourceTree = BUILT_PRODUCTS_DIR;
		};
		113F02F21CAFC9830009ABE1 /* Tests.xctest */ = {
			isa = PBXReferenceProxy;
			fileType = wrapper.cfbundle;
			path = Tests.xctest;
			remoteRef = 113F02F11CAFC9830009ABE1 /* PBXContainerItemProxy */;
			sourceTree = BUILT_PRODUCTS_DIR;
		};
		1173EFD01BC5C6B300B88B7B /* SnapKit.framework */ = {
			isa = PBXReferenceProxy;
			fileType = wrapper.framework;
			path = SnapKit.framework;
			remoteRef = 1173EFCF1BC5C6B300B88B7B /* PBXContainerItemProxy */;
			sourceTree = BUILT_PRODUCTS_DIR;
		};
		1173EFD21BC5C6B300B88B7B /* SnapKit.framework */ = {
			isa = PBXReferenceProxy;
			fileType = wrapper.framework;
			path = SnapKit.framework;
			remoteRef = 1173EFD11BC5C6B300B88B7B /* PBXContainerItemProxy */;
			sourceTree = BUILT_PRODUCTS_DIR;
		};
		1173EFD41BC5C6B300B88B7B /* SnapKit iOS Tests.xctest */ = {
			isa = PBXReferenceProxy;
			fileType = wrapper.cfbundle;
			path = "SnapKit iOS Tests.xctest";
			remoteRef = 1173EFD31BC5C6B300B88B7B /* PBXContainerItemProxy */;
			sourceTree = BUILT_PRODUCTS_DIR;
		};
		1173EFD61BC5C6B300B88B7B /* SnapKit OSX Tests.xctest */ = {
			isa = PBXReferenceProxy;
			fileType = wrapper.cfbundle;
			path = "SnapKit OSX Tests.xctest";
			remoteRef = 1173EFD51BC5C6B300B88B7B /* PBXContainerItemProxy */;
			sourceTree = BUILT_PRODUCTS_DIR;
		};
		1173EFEC1BC5CF5D00B88B7B /* Yaml.framework */ = {
			isa = PBXReferenceProxy;
			fileType = wrapper.framework;
			path = Yaml.framework;
			remoteRef = 1173EFEB1BC5CF5D00B88B7B /* PBXContainerItemProxy */;
			sourceTree = BUILT_PRODUCTS_DIR;
		};
		1173EFEE1BC5CF5D00B88B7B /* Tests.xctest */ = {
			isa = PBXReferenceProxy;
			fileType = wrapper.cfbundle;
			path = Tests.xctest;
			remoteRef = 1173EFED1BC5CF5D00B88B7B /* PBXContainerItemProxy */;
			sourceTree = BUILT_PRODUCTS_DIR;
		};
		1173EFF01BC5CF5D00B88B7B /* Yaml.framework */ = {
			isa = PBXReferenceProxy;
			fileType = wrapper.framework;
			path = Yaml.framework;
			remoteRef = 1173EFEF1BC5CF5D00B88B7B /* PBXContainerItemProxy */;
			sourceTree = BUILT_PRODUCTS_DIR;
		};
		1173EFF21BC5CF5D00B88B7B /* Tests.xctest */ = {
			isa = PBXReferenceProxy;
			fileType = wrapper.cfbundle;
			path = Tests.xctest;
			remoteRef = 1173EFF11BC5CF5D00B88B7B /* PBXContainerItemProxy */;
			sourceTree = BUILT_PRODUCTS_DIR;
		};
/* End PBXReferenceProxy section */

/* Begin PBXResourcesBuildPhase section */
		1164762D19794D3300DB20B8 /* Resources */ = {
			isa = PBXResourcesBuildPhase;
			buildActionMask = 2147483647;
			files = (
				11B253541C4AD9CF0068F47C /* isotoxin_RingtoneWhileCall.aac in Resources */,
				11B253501C4AD9CF0068F47C /* isotoxin_Calltone.aac in Resources */,
				11DDEAFD1D5FD9FE0000E2BE /* LaunchPlaceholderBoard.storyboard in Resources */,
				11B253531C4AD9CF0068F47C /* isotoxin_Ringtone.aac in Resources */,
				9C7475BE1BC698110098B1A4 /* Localizable.strings in Resources */,
				1173F0721BC5D9DA00B88B7B /* default-theme.yaml in Resources */,
				116634CF1C70E46C0072C980 /* Launch Screen.storyboard in Resources */,
				1131D6C51CA9D8BC00B4531C /* import-profile.html in Resources */,
				11B253521C4AD9CF0068F47C /* isotoxin_NewMessage.aac in Resources */,
				1164764519794D3300DB20B8 /* Images.xcassets in Resources */,
				11B253511C4AD9CF0068F47C /* isotoxin_Hangup.aac in Resources */,
			);
			runOnlyForDeploymentPostprocessing = 0;
		};
		1173F0541BC5D94400B88B7B /* Resources */ = {
			isa = PBXResourcesBuildPhase;
			buildActionMask = 2147483647;
			files = (
				113F03111CAFD1610009ABE1 /* icon.png in Resources */,
				113F03081CAFCC9D0009ABE1 /* default-theme.yaml in Resources */,
			);
			runOnlyForDeploymentPostprocessing = 0;
		};
/* End PBXResourcesBuildPhase section */

/* Begin PBXShellScriptBuildPhase section */
		0684EDB5CA4B84C1AF4AF8A4 /* [CP] Check Pods Manifest.lock */ = {
			isa = PBXShellScriptBuildPhase;
			buildActionMask = 2147483647;
			files = (
			);
			inputPaths = (
			);
			name = "[CP] Check Pods Manifest.lock";
			outputPaths = (
			);
			runOnlyForDeploymentPostprocessing = 0;
			shellPath = /bin/sh;
			shellScript = "diff \"${PODS_ROOT}/../Podfile.lock\" \"${PODS_ROOT}/Manifest.lock\" > /dev/null\nif [[ $? != 0 ]] ; then\n    cat << EOM\nerror: The sandbox is not in sync with the Podfile.lock. Run 'pod install' or update your CocoaPods installation.\nEOM\n    exit 1\nfi\n";
			showEnvVarsInLog = 0;
		};
		0E40AAC10D854CCE59CF1B7F /* [CP] Check Pods Manifest.lock */ = {
			isa = PBXShellScriptBuildPhase;
			buildActionMask = 2147483647;
			files = (
			);
			inputPaths = (
			);
			name = "[CP] Check Pods Manifest.lock";
			outputPaths = (
			);
			runOnlyForDeploymentPostprocessing = 0;
			shellPath = /bin/sh;
			shellScript = "diff \"${PODS_ROOT}/../Podfile.lock\" \"${PODS_ROOT}/Manifest.lock\" > /dev/null\nif [[ $? != 0 ]] ; then\n    cat << EOM\nerror: The sandbox is not in sync with the Podfile.lock. Run 'pod install' or update your CocoaPods installation.\nEOM\n    exit 1\nfi\n";
			showEnvVarsInLog = 0;
		};
		23B2271556C46D6D79F2B8F1 /* [CP] Embed Pods Frameworks */ = {
			isa = PBXShellScriptBuildPhase;
			buildActionMask = 2147483647;
			files = (
			);
			inputPaths = (
			);
			name = "[CP] Embed Pods Frameworks";
			outputPaths = (
			);
			runOnlyForDeploymentPostprocessing = 0;
			shellPath = /bin/sh;
			shellScript = "\"${SRCROOT}/Pods/Target Support Files/Pods-AntidoteTests/Pods-AntidoteTests-frameworks.sh\"\n";
			showEnvVarsInLog = 0;
		};
		B98298617DAB39F4AF6E0CCC /* [CP] Copy Pods Resources */ = {
			isa = PBXShellScriptBuildPhase;
			buildActionMask = 2147483647;
			files = (
			);
			inputPaths = (
			);
			name = "[CP] Copy Pods Resources";
			outputPaths = (
			);
			runOnlyForDeploymentPostprocessing = 0;
			shellPath = /bin/sh;
			shellScript = "\"${SRCROOT}/Pods/Target Support Files/Pods-AntidoteTests/Pods-AntidoteTests-resources.sh\"\n";
			showEnvVarsInLog = 0;
		};
		EB929365DEC3A81A6AF82FFC /* [CP] Embed Pods Frameworks */ = {
			isa = PBXShellScriptBuildPhase;
			buildActionMask = 2147483647;
			files = (
			);
			inputPaths = (
			);
			name = "[CP] Embed Pods Frameworks";
			outputPaths = (
			);
			runOnlyForDeploymentPostprocessing = 0;
			shellPath = /bin/sh;
			shellScript = "\"${SRCROOT}/Pods/Target Support Files/Pods-Antidote/Pods-Antidote-frameworks.sh\"\n";
			showEnvVarsInLog = 0;
		};
		F334EF7D7E56B63481570925 /* [CP] Copy Pods Resources */ = {
			isa = PBXShellScriptBuildPhase;
			buildActionMask = 2147483647;
			files = (
			);
			inputPaths = (
			);
			name = "[CP] Copy Pods Resources";
			outputPaths = (
			);
			runOnlyForDeploymentPostprocessing = 0;
			shellPath = /bin/sh;
			shellScript = "\"${SRCROOT}/Pods/Target Support Files/Pods-Antidote/Pods-Antidote-resources.sh\"\n";
			showEnvVarsInLog = 0;
		};
/* End PBXShellScriptBuildPhase section */

/* Begin PBXSourcesBuildPhase section */
		1164762B19794D3300DB20B8 /* Sources */ = {
			isa = PBXSourcesBuildPhase;
			buildActionMask = 2147483647;
			files = (
				11628E721CA580ED008C097E /* ChatGenericFileCell.swift in Sources */,
				116634AF1C6F40820072C980 /* ChatOutgoingCallCellModel.swift in Sources */,
				116634B21C7087A80072C980 /* UIApplicationExtension.swift in Sources */,
				11A21EFD1C45BDF200E80A89 /* ChatInputView.swift in Sources */,
				1183BCB51CA1B3AE000CD310 /* ChatIncomingFileCellModel.swift in Sources */,
				110E425C1C00DC5E001A3CA2 /* StaticTableController.swift in Sources */,
				11FC105A1D32EED000CE863E /* ResultsChange.swift in Sources */,
				114962751C5CEB0B001E5435 /* ProfileDetailsController.swift in Sources */,
				11FC105D1D32F29700CE863E /* OCTSubmanagerObjectsExtension.swift in Sources */,
				11628E321CA2FBD1008C097E /* FilePreviewControllerDataSource.swift in Sources */,
				113D564D1C2F437B00B3D3E8 /* QRScannerAimView.swift in Sources */,
				1193AB361C1DEF2E006AA9E5 /* TextEditController.swift in Sources */,
				11B252FA1C4A614D0068F47C /* ChatIncomingTextCell.swift in Sources */,
				116513241C2C749E0066AF06 /* StaticTableChatButtonsCellModel.swift in Sources */,
				116634A01C6E8D0F0072C980 /* ChatIncomingCallCell.swift in Sources */,
				112E4EE51C676553004312CF /* CallButton.swift in Sources */,
				11771E361CA5C6E900EC259E /* Reach.swift in Sources */,
				112950871D63AFD800C9CE0F /* LoginCreatePasswordController.swift in Sources */,
				9CEE6B1F1C510A1E00A1ECB5 /* NotificationObject.swift in Sources */,
				1156A4871C10D122005AC8C6 /* StaticTableAvatarCell.swift in Sources */,
				11E640761C2DBAE200D24C6D /* AddFriendController.swift in Sources */,
				9CDC092C1C34102F00DC0D63 /* ExceptionHandling.m in Sources */,
				9CE0BDF31C4522C800DCE357 /* ChatListCellModel.swift in Sources */,
				11CFCD111C2A02350046BD94 /* StaticBackgroundView.swift in Sources */,
				1183BCAC1CA1B398000CD310 /* ChatIncomingFileCell.swift in Sources */,
				112E4ED61C668C02004312CF /* CallIncomingController.swift in Sources */,
				116634E91C7B8D7C0072C980 /* StaticTableInfoCellModel.swift in Sources */,
				11CFCD0D1C27488E0046BD94 /* ImageViewWithStatus.swift in Sources */,
				11B2535D1C4BACDB0068F47C /* TabBarController.swift in Sources */,
				9CB1F9511D58CA4000105858 /* RunningCoordinator.swift in Sources */,
				11628E6C1CA57B19008C097E /* ChatOutgoingFileCellModel.swift in Sources */,
				9CBBC7C11BDFC62700099A5E /* LoginCreateAccountController.swift in Sources */,
				116DCE3B1CAAF85300B693EC /* NSURLExtension.swift in Sources */,
				1183BCDD1CA1FD55000CD310 /* ChatProgressBridge.swift in Sources */,
				11E640781C2DC15400D24C6D /* HelperFunctions.swift in Sources */,
				11FA0EEB1BC5A68600F3DA5B /* FriendsTabCoordinator.swift in Sources */,
				1164C8F01BC982FF00B91107 /* UIImageExtension.swift in Sources */,
				9CEE6B461C5289E200A1ECB5 /* SettingsMainController.swift in Sources */,
				9CE0BDF01C4522BF00DCE357 /* ChatListCell.swift in Sources */,
				116513261C2D636A0066AF06 /* NotificationWindow.swift in Sources */,
				11B253AE1C4EC47D0068F47C /* IncompressibleView.swift in Sources */,
				11F276BB1D3EBF3000C613AA /* ChatBaseTextCellModel.swift in Sources */,
				11628E3E1CA30C13008C097E /* QuickLookPreviewController.swift in Sources */,
				1164C8ED1BC9801200B91107 /* RoundedButton.swift in Sources */,
				11FA0EF11BC5A6A500F3DA5B /* SettingsTabCoordinator.swift in Sources */,
				1156A4891C15FB2B005AC8C6 /* AvatarManager.swift in Sources */,
				119AD1CA1BDED6E9000C5CB8 /* ErrorHandling.swift in Sources */,
				9C2EF3711C4D4D5C006E7AB1 /* NotificationCoordinator.swift in Sources */,
				1156A4811C0FA0A4005AC8C6 /* StaticTableButtonCell.swift in Sources */,
				11B2536D1C4BAD5D0068F47C /* TabBarProfileItem.swift in Sources */,
				11B253A41C4EA8040068F47C /* InterfaceIdiom.swift in Sources */,
				11FA0EE91BC5A66D00F3DA5B /* LoginCoordinator.swift in Sources */,
				11B253141C4A79A50068F47C /* BubbleView.swift in Sources */,
				11B252FE1C4A615E0068F47C /* ChatOutgoingTextCell.swift in Sources */,
				112950841D63AFCE00C9CE0F /* LoginGenericCreateController.swift in Sources */,
				116634EC1C7B90F20072C980 /* FriendRequestController.swift in Sources */,
				11CFCD0B1C2745230046BD94 /* UserStatus.swift in Sources */,
				11B253021C4A61D00068F47C /* ChatMovableDateCell.swift in Sources */,
				11B253041C4A61D50068F47C /* ChatMovableDateCellModel.swift in Sources */,
				1164C8F61BC98F8300B91107 /* UIViewControllerExtension.swift in Sources */,
				11FA0EF31BC5A6AF00F3DA5B /* ChatsTabCoordinator.swift in Sources */,
				11B253561C4AEA400068F47C /* ChatPrivateTitleView.swift in Sources */,
				1173F06E1BC5D9BA00B88B7B /* Theme.swift in Sources */,
				1193AB481C1F4164006AA9E5 /* FriendListController.swift in Sources */,
				11CFCD0F1C27499D0046BD94 /* UserStatusView.swift in Sources */,
				9CEE6B4F1C528AAA00A1ECB5 /* SettingsAboutController.swift in Sources */,
				113F03331CB2E9C20009ABE1 /* UIFontExtension.swift in Sources */,
				11F276AE1D3EBEF700C613AA /* ChatBaseTextCell.swift in Sources */,
				1193AB6A1C1F5C28006AA9E5 /* FriendListCell.swift in Sources */,
				9CBBC7CD1BDFC6C600099A5E /* ExtendedTextField.swift in Sources */,
				11B9C6971BD80B080083C2A5 /* FullscreenPicker.swift in Sources */,
				9C07151D1BCD2E5B003A27B5 /* PortraitNavigationController.swift in Sources */,
				11FA0EED1BC5A69000F3DA5B /* ProfileTabCoordinator.swift in Sources */,
				1156A4851C10D119005AC8C6 /* StaticTableAvatarCellModel.swift in Sources */,
				116634AC1C6F407D0072C980 /* ChatOutgoingCallCell.swift in Sources */,
				113AD8571CA9C70F00D981B5 /* iPadFriendsButton.swift in Sources */,
				1156A4791C0E478D005AC8C6 /* StaticTableBaseCellModel.swift in Sources */,
				9CEE6AA21C4E679100A1ECB5 /* PrimaryIpadController.swift in Sources */,
				112422661BDD2032004D7926 /* KeyboardNotificationController.swift in Sources */,
				11B2536A1C4BAD560068F47C /* TabBarBadgeItem.swift in Sources */,
				113D56561C2F459E00B3D3E8 /* QRScannerController.swift in Sources */,
				116513191C2C6C980066AF06 /* FriendCardController.swift in Sources */,
				9C07151F1BCD501D003A27B5 /* LoginFormController.swift in Sources */,
				11FA0EE71BC59B1400F3DA5B /* ActiveSessionCoordinator.swift in Sources */,
				1164C8F31BC9880000B91107 /* LoginLogoController.swift in Sources */,
				11B253FE1C52C0AA0068F47C /* StaticTableSwitchCellModel.swift in Sources */,
				119AD1CC1BDEDD9C000C5CB8 /* UIColorExtension.swift in Sources */,
				115DFB8A1C177F5C00F18DB5 /* StaticTableDefaultCell.swift in Sources */,
				9C7475C51BC698510098B1A4 /* StringExtension.swift in Sources */,
				1193AB661C1F5694006AA9E5 /* BaseCell.swift in Sources */,
				1156A47D1C0F632C005AC8C6 /* StaticTableSelectableCellModel.swift in Sources */,
				114962951C64051A001E5435 /* CallBaseController.swift in Sources */,
				115DFB961C177F6500F18DB5 /* StaticTableDefaultCellModel.swift in Sources */,
				1160B68B1D5FD8DE002DF75B /* LaunchPlaceholderController.swift in Sources */,
				1183BCD71CA1FC5B000CD310 /* ChatProgressProtocol.swift in Sources */,
				1193AB681C1F569A006AA9E5 /* BaseCellModel.swift in Sources */,
				11771E2C1CA5C3F200EC259E /* AutomationCoordinator.swift in Sources */,
				11FC10571D32E54A00CE863E /* Results.swift in Sources */,
				11FA0EDA1BC584D900F3DA5B /* AppCoordinator.swift in Sources */,
				11770D6A1CBC120C00D34D6E /* FriendSelectController.swift in Sources */,
				1193AB421C1E2075006AA9E5 /* QRViewerController.swift in Sources */,
				9CEE6B521C528AB600A1ECB5 /* SettingsAdvancedController.swift in Sources */,
				116634E01C7B8D770072C980 /* StaticTableInfoCell.swift in Sources */,
				119AD1BE1BDED261000C5CB8 /* TextViewController.swift in Sources */,
				1156A47B1C0F6178005AC8C6 /* StaticTableButtonCellModel.swift in Sources */,
				11B9C6831BD598FC0083C2A5 /* OCTManagerConfigurationExtension.swift in Sources */,
				110E49E01BF925FD00D1FE6F /* ActiveSessionNavigationCoordinator.swift in Sources */,
				1164C8D81BC922EB00B91107 /* UserDefaultsManager.swift in Sources */,
				11770D771CBC1C7A00D34D6E /* UIAlertControllerExtension.swift in Sources */,
				1180FDA01C384E29005F3EA1 /* CallCoordinator.swift in Sources */,
				11FA0ED41BC5842800F3DA5B /* AppDelegate.swift in Sources */,
				11B253FB1C52C0A10068F47C /* StaticTableSwitchCell.swift in Sources */,
				113F03421CB31DD60009ABE1 /* AlertAudioPlayer.swift in Sources */,
				116634D91C70F1260072C980 /* CopyLabel.swift in Sources */,
				1193AB6C1C1F5C31006AA9E5 /* FriendListCellModel.swift in Sources */,
				11B253661C4BAD3C0068F47C /* TabBarAbstractItem.swift in Sources */,
				113AD84A1CA97A3000D981B5 /* iPadNavigationView.swift in Sources */,
				116634F21C7B945A0072C980 /* StaticTableMultiChoiceButtonCellModel.swift in Sources */,
				11B2534F1C4AD2550068F47C /* AudioPlayer.swift in Sources */,
				9C04BB6D1C17389200F58488 /* StaticTableBaseCell.swift in Sources */,
				1129508B1D6851EB00C9CE0F /* LoginCreateAccountCoordinator.swift in Sources */,
				11B253B71C503FA10068F47C /* NSTimerExtension.swift in Sources */,
				9CE0BDE61C45229500DCE357 /* ChatListController.swift in Sources */,
				11E6406D1C2D6C3500D24C6D /* ViewPassingGestures.swift in Sources */,
				1136605C1CDE5D5E0092C27A /* ChatEditable.swift in Sources */,
				11628E7B1CA5BF1F008C097E /* ChangeAutodownloadImagesController.swift in Sources */,
				116513221C2C74940066AF06 /* StaticTableChatButtonsCell.swift in Sources */,
				9C9A07011BE793BA0003D6C7 /* ProfileMainController.swift in Sources */,
				11628E631CA57B14008C097E /* ChatOutgoingFileCell.swift in Sources */,
				116DCE321CAAF47100B693EC /* TopCoordinatorProtocol.swift in Sources */,
				1180FD9E1C38497A005F3EA1 /* NSDateFormatterExtension.swift in Sources */,
				9CDDB2061BD5376200B65D79 /* ProfileManager.swift in Sources */,
				1160B67E1D5F9993002DF75B /* KeychainManager.swift in Sources */,
				114962921C5E1BE0001E5435 /* ChangePasswordController.swift in Sources */,
				9C2EF37A1C4E2DDE006E7AB1 /* ChatListTableManager.swift in Sources */,
				112E4EDF1C675C58004312CF /* CallActiveController.swift in Sources */,
				11628E751CA5811C008C097E /* ChatGenericFileCellModel.swift in Sources */,
				11A21EFB1C45BDB100E80A89 /* ChatPrivateController.swift in Sources */,
				1164C8E91BC929F700B91107 /* LoginChoiceController.swift in Sources */,
				1149626C1C5CE3DF001E5435 /* ChangeUserStatusController.swift in Sources */,
				116634EF1C7B94530072C980 /* StaticTableMultiChoiceButtonCell.swift in Sources */,
				116634A91C6E8D1A0072C980 /* ChatIncomingCallCellModel.swift in Sources */,
				11FA0EDE1BC58DCC00F3DA5B /* CoordinatorProtocol.swift in Sources */,
				11FA0EE11BC591FC00F3DA5B /* Logger.swift in Sources */,
				1164C8E71BC929C500B91107 /* LoginBaseController.swift in Sources */,
				9CDC091B1C34081900DC0D63 /* FriendListDataSource.swift in Sources */,
				1183BCC01CA1DB05000CD310 /* ProgressCircleView.swift in Sources */,
				11628E781CA5819B008C097E /* LoadingImageView.swift in Sources */,
			);
			runOnlyForDeploymentPostprocessing = 0;
		};
		1173F0521BC5D94400B88B7B /* Sources */ = {
			isa = PBXSourcesBuildPhase;
			buildActionMask = 2147483647;
			files = (
				9CEE6ACC1C4E8FDC00A1ECB5 /* StaticTableChatButtonsCellModel.swift in Sources */,
				9CEE6AFC1C4E8FDC00A1ECB5 /* ChatsTabCoordinator.swift in Sources */,
				1183BCC71CA1DB09000CD310 /* ProgressCircleView.swift in Sources */,
				9CEE6AD91C4E8FDC00A1ECB5 /* TabBarProfileItem.swift in Sources */,
				112E4EE61C676553004312CF /* CallButton.swift in Sources */,
				113AD8581CA9C70F00D981B5 /* iPadFriendsButton.swift in Sources */,
				9CEE6B181C4E8FDC00A1ECB5 /* RoundedButton.swift in Sources */,
				11B253A51C4EA8040068F47C /* InterfaceIdiom.swift in Sources */,
				116634EA1C7B8D7C0072C980 /* StaticTableInfoCellModel.swift in Sources */,
				9CEE6B201C510A1E00A1ECB5 /* NotificationObject.swift in Sources */,
				113F03341CB2E9C20009ABE1 /* UIFontExtension.swift in Sources */,
				112E4EE01C675C58004312CF /* CallActiveController.swift in Sources */,
				9CEE6B161C4E8FDC00A1ECB5 /* UserStatusView.swift in Sources */,
				9CEE6AE21C4E8FDC00A1ECB5 /* LoginLogoController.swift in Sources */,
				9CEE6B191C4E8FDC00A1ECB5 /* ExtendedTextField.swift in Sources */,
				9CEE6ABA1C4E8FDC00A1ECB5 /* BaseCellModel.swift in Sources */,
				9CEE6B0C1C4E8FDC00A1ECB5 /* HelperFunctions.swift in Sources */,
				113F03231CAFE5190009ABE1 /* ChatOutgoingTextCellSnapshotTest.swift in Sources */,
				116634E11C7B8D770072C980 /* StaticTableInfoCell.swift in Sources */,
				11771E2D1CA5C3F200EC259E /* AutomationCoordinator.swift in Sources */,
				11628E331CA2FBD1008C097E /* FilePreviewControllerDataSource.swift in Sources */,
				9CEE6B531C528AB600A1ECB5 /* SettingsAdvancedController.swift in Sources */,
				113F031F1CAFE2130009ABE1 /* ChatOutgoingCallCellSnapshotTest.swift in Sources */,
				116634A11C6E8D0F0072C980 /* ChatIncomingCallCell.swift in Sources */,
				116DCE3C1CAAF85300B693EC /* NSURLExtension.swift in Sources */,
				9CEE6AEB1C4E8FDC00A1ECB5 /* FriendListController.swift in Sources */,
				9CEE6AC81C4E8FDC00A1ECB5 /* StaticTableBaseCellModel.swift in Sources */,
				1183BCDE1CA1FD55000CD310 /* ChatProgressBridge.swift in Sources */,
				9CEE6AD71C4E8FDC00A1ECB5 /* TabBarAbstractItem.swift in Sources */,
				9CEE6ABB1C4E8FDC00A1ECB5 /* ChatIncomingTextCell.swift in Sources */,
				9CEE6AC51C4E8FDC00A1ECB5 /* StaticTableAvatarCell.swift in Sources */,
				9CEE6AB81C4E8FDC00A1ECB5 /* AppDelegate.swift in Sources */,
				9CEE6AE11C4E8FDC00A1ECB5 /* LoginFormController.swift in Sources */,
				11FC10581D32E54A00CE863E /* Results.swift in Sources */,
				11771E371CA5C6E900EC259E /* Reach.swift in Sources */,
				9CEE6ACE1C4E8FDC00A1ECB5 /* StaticTableDefaultCellModel.swift in Sources */,
				9CEE6B091C4E8FDC00A1ECB5 /* UIColorExtension.swift in Sources */,
				9CEE6B501C528AAA00A1ECB5 /* SettingsAboutController.swift in Sources */,
				11628E6D1CA57B19008C097E /* ChatOutgoingFileCellModel.swift in Sources */,
				9CEE6AC61C4E8FDC00A1ECB5 /* StaticTableAvatarCellModel.swift in Sources */,
				114962931C5E1BE0001E5435 /* ChangePasswordController.swift in Sources */,
				11628E641CA57B14008C097E /* ChatOutgoingFileCell.swift in Sources */,
				1183BCAD1CA1B398000CD310 /* ChatIncomingFileCell.swift in Sources */,
				9CEE6AF21C4E8FDC00A1ECB5 /* TabBarController.swift in Sources */,
				9CEE6B051C4E8FDC00A1ECB5 /* OCTManagerConfigurationExtension.swift in Sources */,
				9CEE6AE01C4E8FDC00A1ECB5 /* LoginCreateAccountController.swift in Sources */,
				9CEE6AC91C4E8FDC00A1ECB5 /* StaticTableButtonCell.swift in Sources */,
				11FC105E1D32F29700CE863E /* OCTSubmanagerObjectsExtension.swift in Sources */,
				113F03431CB31DD60009ABE1 /* AlertAudioPlayer.swift in Sources */,
				116DCE331CAAF47100B693EC /* TopCoordinatorProtocol.swift in Sources */,
				9CEE6ABD1C4E8FDC00A1ECB5 /* ChatListCell.swift in Sources */,
				9CEE6B021C4E8FDC00A1ECB5 /* UserStatus.swift in Sources */,
				9CEE6B0D1C4E8FDC00A1ECB5 /* Logger.swift in Sources */,
				9CEE6B001C4E8FDC00A1ECB5 /* ActiveSessionNavigationCoordinator.swift in Sources */,
				9CEE6ADA1C4E8FDC00A1ECB5 /* Theme.swift in Sources */,
				9CEE6B0E1C4E8FDC00A1ECB5 /* BubbleView.swift in Sources */,
				113F03211CAFE2B50009ABE1 /* ChatOutgoingFileCellSnapshotTest.swift in Sources */,
				9CEE6B0A1C4E8FDC00A1ECB5 /* UIViewControllerExtension.swift in Sources */,
				11628E7C1CA5BF1F008C097E /* ChangeAutodownloadImagesController.swift in Sources */,
				116634ED1C7B90F20072C980 /* FriendRequestController.swift in Sources */,
				11B3F8701CE095D2001927D8 /* ChatEditable.swift in Sources */,
				9CDC092D1C34102F00DC0D63 /* ExceptionHandling.m in Sources */,
				11B253FC1C52C0A10068F47C /* StaticTableSwitchCell.swift in Sources */,
				11628E3F1CA30C13008C097E /* QuickLookPreviewController.swift in Sources */,
				113F030A1CAFCCB90009ABE1 /* SnapshotBaseTest.swift in Sources */,
				9CEE6AF41C4E8FDC00A1ECB5 /* TextViewController.swift in Sources */,
				113F03171CAFD9370009ABE1 /* MockedChatProgressProtocol.swift in Sources */,
				113F030F1CAFCE7B0009ABE1 /* ChatIncomingFileCellSnapshotTest.swift in Sources */,
				113F031D1CAFE0DE0009ABE1 /* ChatMovableDateCellSnapshotTest.swift in Sources */,
				9CEE6B171C4E8FDC00A1ECB5 /* ViewPassingGestures.swift in Sources */,
				9CEE6B0B1C4E8FDC00A1ECB5 /* ErrorHandling.swift in Sources */,
				116634B01C6F40820072C980 /* ChatOutgoingCallCellModel.swift in Sources */,
				9CEE6B101C4E8FDC00A1ECB5 /* ChatPrivateTitleView.swift in Sources */,
				9CEE6AC31C4E8FDC00A1ECB5 /* FriendListCell.swift in Sources */,
				9CDC09251C34083100DC0D63 /* FriendListDataSourceTest.swift in Sources */,
				9CEE6AF71C4E8FDC00A1ECB5 /* AppCoordinator.swift in Sources */,
				113F03141CAFD5EE0009ABE1 /* CellSnapshotTest.swift in Sources */,
				112E4ED71C668C02004312CF /* CallIncomingController.swift in Sources */,
				9CEE6ADC1C4E8FDC00A1ECB5 /* KeyboardNotificationController.swift in Sources */,
				11628E761CA5811C008C097E /* ChatGenericFileCellModel.swift in Sources */,
				9CEE6ADE1C4E8FDC00A1ECB5 /* LoginBaseController.swift in Sources */,
				9CEE6AF91C4E8FDC00A1ECB5 /* ActiveSessionCoordinator.swift in Sources */,
				11F83BDB1CAFB2A20074FE11 /* SwiftSupport.swift in Sources */,
				9CEE6AC41C4E8FDC00A1ECB5 /* FriendListCellModel.swift in Sources */,
				9CEE6B131C4E8FDC00A1ECB5 /* NotificationWindow.swift in Sources */,
				1160B68C1D5FD8DE002DF75B /* LaunchPlaceholderController.swift in Sources */,
				113F030C1CAFCCDD0009ABE1 /* ChatIncomingCallCellSnapshotTest.swift in Sources */,
				113F03191CAFDB0D0009ABE1 /* ChatIncomingTextCellSnapshotTest.swift in Sources */,
				9CEE6ACB1C4E8FDC00A1ECB5 /* StaticTableChatButtonsCell.swift in Sources */,
				9CEE6B471C5289E200A1ECB5 /* SettingsMainController.swift in Sources */,
				9CEE6AEC1C4E8FDC00A1ECB5 /* PrimaryIpadController.swift in Sources */,
				9CEE6AF81C4E8FDC00A1ECB5 /* LoginCoordinator.swift in Sources */,
				1129508C1D6851EB00C9CE0F /* LoginCreateAccountCoordinator.swift in Sources */,
				9CEE6AD31C4E8FDC00A1ECB5 /* FriendListDataSource.swift in Sources */,
				11FC105B1D32EED000CE863E /* ResultsChange.swift in Sources */,
				9CEE6AE81C4E8FDC00A1ECB5 /* ChatPrivateController.swift in Sources */,
				9CEE6ACD1C4E8FDC00A1ECB5 /* StaticTableDefaultCell.swift in Sources */,
				9CEE6AB91C4E8FDC00A1ECB5 /* BaseCell.swift in Sources */,
				1149626D1C5CE3DF001E5435 /* ChangeUserStatusController.swift in Sources */,
				9CEE6AD11C4E8FDC00A1ECB5 /* AvatarManager.swift in Sources */,
				114962961C64051A001E5435 /* CallBaseController.swift in Sources */,
				11F276BC1D3EBF3000C613AA /* ChatBaseTextCellModel.swift in Sources */,
				9CEE6B071C4E8FDC00A1ECB5 /* StringExtension.swift in Sources */,
				113AD84B1CA97A3000D981B5 /* iPadNavigationView.swift in Sources */,
				9CEE6AEE1C4E8FDC00A1ECB5 /* QRScannerController.swift in Sources */,
				1183BCD81CA1FC5B000CD310 /* ChatProgressProtocol.swift in Sources */,
				9CEE6ADD1C4E8FDC00A1ECB5 /* PortraitNavigationController.swift in Sources */,
				9CEE6AE71C4E8FDC00A1ECB5 /* ChatListController.swift in Sources */,
				1173F0701BC5D9CA00B88B7B /* ThemeTest.swift in Sources */,
				9CEE6AF11C4E8FDC00A1ECB5 /* StaticTableController.swift in Sources */,
				11B253FF1C52C0AA0068F47C /* StaticTableSwitchCellModel.swift in Sources */,
				9CEE6ABE1C4E8FDC00A1ECB5 /* ChatListCellModel.swift in Sources */,
				9CEE6AEF1C4E8FDC00A1ECB5 /* QRViewerController.swift in Sources */,
				1160B6821D5FC7CC002DF75B /* KeychainManagerTests.swift in Sources */,
				9CEE6AC71C4E8FDC00A1ECB5 /* StaticTableBaseCell.swift in Sources */,
				116634AA1C6E8D1A0072C980 /* ChatIncomingCallCellModel.swift in Sources */,
				116634AD1C6F407D0072C980 /* ChatOutgoingCallCell.swift in Sources */,
				9CEE6B121C4E8FDC00A1ECB5 /* ImageViewWithStatus.swift in Sources */,
				11628E731CA580ED008C097E /* ChatGenericFileCell.swift in Sources */,
				9CEE6ADB1C4E8FDC00A1ECB5 /* UserDefaultsManager.swift in Sources */,
				9CEE6AF61C4E8FDC00A1ECB5 /* CoordinatorProtocol.swift in Sources */,
				116634B31C7087A80072C980 /* UIApplicationExtension.swift in Sources */,
				9CEE6ACA1C4E8FDC00A1ECB5 /* StaticTableButtonCellModel.swift in Sources */,
				112950881D63AFD800C9CE0F /* LoginCreatePasswordController.swift in Sources */,
				9CEE6AEA1C4E8FDC00A1ECB5 /* FriendCardController.swift in Sources */,
				9CEE6AFA1C4E8FDC00A1ECB5 /* CallCoordinator.swift in Sources */,
				9CEE6AE51C4E8FDC00A1ECB5 /* AddFriendController.swift in Sources */,
				9CEE6AFE1C4E8FDC00A1ECB5 /* NotificationCoordinator.swift in Sources */,
				9CEE6AD21C4E8FDC00A1ECB5 /* ChatListTableManager.swift in Sources */,
				9CEE6B011C4E8FDC00A1ECB5 /* SettingsTabCoordinator.swift in Sources */,
				114962761C5CEB0B001E5435 /* ProfileDetailsController.swift in Sources */,
				9CEE6B151C4E8FDC00A1ECB5 /* StaticBackgroundView.swift in Sources */,
				9CEE6AFD1C4E8FDC00A1ECB5 /* FriendsTabCoordinator.swift in Sources */,
				9CEE6ACF1C4E8FDC00A1ECB5 /* StaticTableSelectableCellModel.swift in Sources */,
				9CEE6B141C4E8FDC00A1ECB5 /* QRScannerAimView.swift in Sources */,
				9CEE6AD81C4E8FDC00A1ECB5 /* TabBarBadgeItem.swift in Sources */,
				9CEE6B031C4E8FDC00A1ECB5 /* UIImageExtension.swift in Sources */,
				9CEE6B111C4E8FDC00A1ECB5 /* FullscreenPicker.swift in Sources */,
				1183BCB61CA1B3AE000CD310 /* ChatIncomingFileCellModel.swift in Sources */,
				112950851D63AFCE00C9CE0F /* LoginGenericCreateController.swift in Sources */,
				9CEE6AD61C4E8FDC00A1ECB5 /* ProfileManager.swift in Sources */,
				9CEE6AC01C4E8FDC00A1ECB5 /* ChatMovableDateCellModel.swift in Sources */,
				116634DA1C70F1260072C980 /* CopyLabel.swift in Sources */,
				9CEE6AF31C4E8FDC00A1ECB5 /* TextEditController.swift in Sources */,
				11770D781CBC1C7A00D34D6E /* UIAlertControllerExtension.swift in Sources */,
				9CEE6B041C4E8FDC00A1ECB5 /* NSDateFormatterExtension.swift in Sources */,
				1160B67F1D5F9993002DF75B /* KeychainManager.swift in Sources */,
				11F276AF1D3EBEF700C613AA /* ChatBaseTextCell.swift in Sources */,
				9CEE6B0F1C4E8FDC00A1ECB5 /* ChatInputView.swift in Sources */,
				116634F01C7B94530072C980 /* StaticTableMultiChoiceButtonCell.swift in Sources */,
				9CEE6AED1C4E8FDC00A1ECB5 /* ProfileMainController.swift in Sources */,
				11B253AF1C4EC47D0068F47C /* IncompressibleView.swift in Sources */,
				9CEE6AC11C4E8FDC00A1ECB5 /* ChatOutgoingTextCell.swift in Sources */,
				9CEE6ABF1C4E8FDC00A1ECB5 /* ChatMovableDateCell.swift in Sources */,
				116634F31C7B945A0072C980 /* StaticTableMultiChoiceButtonCellModel.swift in Sources */,
				113F031B1CAFDBF70009ABE1 /* ChatListCellSnapshotTest.swift in Sources */,
				9CEE6AFF1C4E8FDC00A1ECB5 /* ProfileTabCoordinator.swift in Sources */,
				11770D6B1CBC120C00D34D6E /* FriendSelectController.swift in Sources */,
				9CEE6ADF1C4E8FDC00A1ECB5 /* LoginChoiceController.swift in Sources */,
				11628E791CA5819B008C097E /* LoadingImageView.swift in Sources */,
				11B253B81C503FA10068F47C /* NSTimerExtension.swift in Sources */,
				9CEE6AD01C4E8FDC00A1ECB5 /* AudioPlayer.swift in Sources */,
				9CB1F9521D58CA4000105858 /* RunningCoordinator.swift in Sources */,
			);
			runOnlyForDeploymentPostprocessing = 0;
		};
/* End PBXSourcesBuildPhase section */

/* Begin PBXTargetDependency section */
		116513061C2B4B180066AF06 /* PBXTargetDependency */ = {
			isa = PBXTargetDependency;
			name = "SnapKit iOS";
			targetProxy = 116513051C2B4B180066AF06 /* PBXContainerItemProxy */;
		};
		1165130A1C2B4B180066AF06 /* PBXTargetDependency */ = {
			isa = PBXTargetDependency;
			name = "Yaml iOS";
			targetProxy = 116513091C2B4B180066AF06 /* PBXContainerItemProxy */;
		};
		1173F05C1BC5D94400B88B7B /* PBXTargetDependency */ = {
			isa = PBXTargetDependency;
			target = 1164762E19794D3300DB20B8 /* Antidote */;
			targetProxy = 1173F05B1BC5D94400B88B7B /* PBXContainerItemProxy */;
		};
/* End PBXTargetDependency section */

/* Begin PBXVariantGroup section */
		1131D6C71CA9D8BC00B4531C /* import-profile.html */ = {
			isa = PBXVariantGroup;
			children = (
				1131D6C61CA9D8BC00B4531C /* en */,
				1131D6C91CA9DA1500B4531C /* ru */,
				11F83B751CADC9260074FE11 /* zh */,
				11F83B7D1CADC9330074FE11 /* da */,
				11F83B821CADC9460074FE11 /* de */,
				11F83B841CADC9790074FE11 /* pt */,
				11F83B861CADC9820074FE11 /* es */,
				113F035C1CB458D10009ABE1 /* ar */,
				11D15D741D53CDAA0042FD4A /* br */,
				11D15D761D53CECC0042FD4A /* lt */,
				11D15D781D53D1390042FD4A /* zh-Hans-CN */,
				11D15D7A1D53D26A0042FD4A /* fr */,
				11D15D7C1D53D2820042FD4A /* fr-FR */,
			);
			name = "import-profile.html";
			sourceTree = "<group>";
		};
		9C7475C01BC698110098B1A4 /* Localizable.strings */ = {
			isa = PBXVariantGroup;
			children = (
				9C7475BF1BC698110098B1A4 /* en */,
				1131D6C41CA9D64500B4531C /* ru */,
				11F83B7C1CADC9270074FE11 /* zh */,
				11F83B7E1CADC9330074FE11 /* da */,
				11F83B831CADC9460074FE11 /* de */,
				11F83B851CADC9790074FE11 /* pt */,
				11F83B871CADC9820074FE11 /* es */,
				113F035D1CB458D10009ABE1 /* ar */,
				11D15D751D53CDAA0042FD4A /* br */,
				11D15D771D53CECC0042FD4A /* lt */,
				11D15D791D53D1390042FD4A /* zh-Hans-CN */,
				11D15D7B1D53D26A0042FD4A /* fr */,
				11D15D7D1D53D2820042FD4A /* fr-FR */,
			);
			name = Localizable.strings;
			sourceTree = "<group>";
		};
/* End PBXVariantGroup section */

/* Begin XCBuildConfiguration section */
		1164765919794D3300DB20B8 /* Debug */ = {
			isa = XCBuildConfiguration;
			buildSettings = {
				ALWAYS_SEARCH_USER_PATHS = NO;
				CLANG_CXX_LANGUAGE_STANDARD = "gnu++0x";
				CLANG_CXX_LIBRARY = "libc++";
				CLANG_ENABLE_MODULES = YES;
				CLANG_ENABLE_OBJC_ARC = YES;
				CLANG_WARN_BOOL_CONVERSION = YES;
				CLANG_WARN_CONSTANT_CONVERSION = YES;
				CLANG_WARN_DIRECT_OBJC_ISA_USAGE = YES_ERROR;
				CLANG_WARN_EMPTY_BODY = YES;
				CLANG_WARN_ENUM_CONVERSION = YES;
				CLANG_WARN_INT_CONVERSION = YES;
				CLANG_WARN_OBJC_ROOT_CLASS = YES_ERROR;
				CLANG_WARN__DUPLICATE_METHOD_MATCH = YES;
				CODE_SIGN_IDENTITY = "";
				COPY_PHASE_STRIP = NO;
				ENABLE_TESTABILITY = YES;
				GCC_C_LANGUAGE_STANDARD = gnu99;
				GCC_DYNAMIC_NO_PIC = NO;
				GCC_OPTIMIZATION_LEVEL = 0;
				GCC_PREFIX_HEADER = "Antidote/Antidote-Prefix.pch";
				GCC_PREPROCESSOR_DEFINITIONS = (
					"DEBUG=1",
					"$(inherited)",
				);
				GCC_SYMBOLS_PRIVATE_EXTERN = NO;
				GCC_WARN_64_TO_32_BIT_CONVERSION = YES;
				GCC_WARN_ABOUT_RETURN_TYPE = YES_ERROR;
				GCC_WARN_UNDECLARED_SELECTOR = YES;
				GCC_WARN_UNINITIALIZED_AUTOS = YES_AGGRESSIVE;
				GCC_WARN_UNUSED_FUNCTION = YES;
				GCC_WARN_UNUSED_VARIABLE = YES;
				IPHONEOS_DEPLOYMENT_TARGET = 8.0;
				ONLY_ACTIVE_ARCH = YES;
				PROVISIONING_PROFILE = "";
				SDKROOT = iphoneos;
			};
			name = Debug;
		};
		1164765A19794D3300DB20B8 /* Release */ = {
			isa = XCBuildConfiguration;
			buildSettings = {
				ALWAYS_SEARCH_USER_PATHS = NO;
				CLANG_CXX_LANGUAGE_STANDARD = "gnu++0x";
				CLANG_CXX_LIBRARY = "libc++";
				CLANG_ENABLE_MODULES = YES;
				CLANG_ENABLE_OBJC_ARC = YES;
				CLANG_WARN_BOOL_CONVERSION = YES;
				CLANG_WARN_CONSTANT_CONVERSION = YES;
				CLANG_WARN_DIRECT_OBJC_ISA_USAGE = YES_ERROR;
				CLANG_WARN_EMPTY_BODY = YES;
				CLANG_WARN_ENUM_CONVERSION = YES;
				CLANG_WARN_INT_CONVERSION = YES;
				CLANG_WARN_OBJC_ROOT_CLASS = YES_ERROR;
				CLANG_WARN__DUPLICATE_METHOD_MATCH = YES;
				COPY_PHASE_STRIP = YES;
				ENABLE_NS_ASSERTIONS = NO;
				GCC_C_LANGUAGE_STANDARD = gnu99;
				GCC_PREFIX_HEADER = "Antidote/Antidote-Prefix.pch";
				GCC_WARN_64_TO_32_BIT_CONVERSION = YES;
				GCC_WARN_ABOUT_RETURN_TYPE = YES_ERROR;
				GCC_WARN_UNDECLARED_SELECTOR = YES;
				GCC_WARN_UNINITIALIZED_AUTOS = YES_AGGRESSIVE;
				GCC_WARN_UNUSED_FUNCTION = YES;
				GCC_WARN_UNUSED_VARIABLE = YES;
				IPHONEOS_DEPLOYMENT_TARGET = 8.0;
				SDKROOT = iphoneos;
				VALIDATE_PRODUCT = YES;
			};
			name = Release;
		};
		1164765C19794D3300DB20B8 /* Debug */ = {
			isa = XCBuildConfiguration;
			baseConfigurationReference = 2D5B916CEDBEC1B69CD1EFA4 /* Pods-Antidote.debug.xcconfig */;
			buildSettings = {
				ASSETCATALOG_COMPILER_APPICON_NAME = AppIcon;
				CLANG_ENABLE_MODULES = YES;
				CLANG_STATIC_ANALYZER_MODE = deep;
				CODE_SIGN_IDENTITY = "iPhone Developer";
				EMBEDDED_CONTENT_CONTAINS_SWIFT = YES;
				ENABLE_BITCODE = NO;
				GCC_PRECOMPILE_PREFIX_HEADER = YES;
				GCC_PREFIX_HEADER = "Antidote/Antidote-Prefix.pch";
				GCC_WARN_SIGN_COMPARE = YES;
				INFOPLIST_FILE = "Antidote/Antidote-Info.plist";
				IPHONEOS_DEPLOYMENT_TARGET = 8.0;
				LD_RUNPATH_SEARCH_PATHS = "$(inherited) @executable_path/Frameworks";
				PRODUCT_BUNDLE_IDENTIFIER = "me.dvor.${PRODUCT_NAME:rfc1034identifier}";
				PRODUCT_NAME = "$(TARGET_NAME)";
				PROVISIONING_PROFILE = "";
				RUN_CLANG_STATIC_ANALYZER = YES;
				SWIFT_OBJC_BRIDGING_HEADER = "Antidote/Antidote-Bridging-Header.h";
				SWIFT_OPTIMIZATION_LEVEL = "-Onone";
				TARGETED_DEVICE_FAMILY = "1,2";
				WRAPPER_EXTENSION = app;
			};
			name = Debug;
		};
		1164765D19794D3300DB20B8 /* Release */ = {
			isa = XCBuildConfiguration;
			baseConfigurationReference = B3C17AF8CE3B4AD1B68F2B5B /* Pods-Antidote.release.xcconfig */;
			buildSettings = {
				ASSETCATALOG_COMPILER_APPICON_NAME = AppIcon;
				CLANG_ENABLE_MODULES = YES;
				CLANG_STATIC_ANALYZER_MODE = deep;
				CODE_SIGN_IDENTITY = "iPhone Developer";
				EMBEDDED_CONTENT_CONTAINS_SWIFT = YES;
				ENABLE_BITCODE = NO;
				GCC_PRECOMPILE_PREFIX_HEADER = YES;
				GCC_PREFIX_HEADER = "Antidote/Antidote-Prefix.pch";
				GCC_WARN_SIGN_COMPARE = YES;
				INFOPLIST_FILE = "Antidote/Antidote-Info.plist";
				IPHONEOS_DEPLOYMENT_TARGET = 8.0;
				LD_RUNPATH_SEARCH_PATHS = "$(inherited) @executable_path/Frameworks";
				PRODUCT_BUNDLE_IDENTIFIER = "me.dvor.${PRODUCT_NAME:rfc1034identifier}";
				PRODUCT_NAME = "$(TARGET_NAME)";
				PROVISIONING_PROFILE = "";
				RUN_CLANG_STATIC_ANALYZER = YES;
				SWIFT_OBJC_BRIDGING_HEADER = "Antidote/Antidote-Bridging-Header.h";
				TARGETED_DEVICE_FAMILY = "1,2";
				WRAPPER_EXTENSION = app;
			};
			name = Release;
		};
		1173F05E1BC5D94400B88B7B /* Debug */ = {
			isa = XCBuildConfiguration;
			baseConfigurationReference = 43C533DEE94E80C981FEC348 /* Pods-AntidoteTests.debug.xcconfig */;
			buildSettings = {
				BUNDLE_LOADER = "$(TEST_HOST)";
				CLANG_ENABLE_MODULES = YES;
				CLANG_WARN_UNREACHABLE_CODE = YES;
				DEBUG_INFORMATION_FORMAT = dwarf;
				ENABLE_STRICT_OBJC_MSGSEND = YES;
				ENABLE_TESTABILITY = YES;
				GCC_NO_COMMON_BLOCKS = YES;
				INFOPLIST_FILE = AntidoteTests/Info.plist;
				IPHONEOS_DEPLOYMENT_TARGET = 8.0;
				LD_RUNPATH_SEARCH_PATHS = "$(inherited) @executable_path/Frameworks @loader_path/Frameworks";
				MTL_ENABLE_DEBUG_INFO = YES;
				PRODUCT_BUNDLE_IDENTIFIER = dvor.AntidoteTests;
				PRODUCT_NAME = "$(TARGET_NAME)";
				SWIFT_OBJC_BRIDGING_HEADER = "AntidoteTests/AntidoteTests-Bridging-Header.h";
				SWIFT_OPTIMIZATION_LEVEL = "-Onone";
				TEST_HOST = "$(BUILT_PRODUCTS_DIR)/Antidote.app/Antidote";
			};
			name = Debug;
		};
		1173F05F1BC5D94400B88B7B /* Release */ = {
			isa = XCBuildConfiguration;
			baseConfigurationReference = CEC32120B965BE40E0029DB1 /* Pods-AntidoteTests.release.xcconfig */;
			buildSettings = {
				BUNDLE_LOADER = "$(TEST_HOST)";
				CLANG_ENABLE_MODULES = YES;
				CLANG_WARN_UNREACHABLE_CODE = YES;
				COPY_PHASE_STRIP = NO;
				DEBUG_INFORMATION_FORMAT = "dwarf-with-dsym";
				ENABLE_STRICT_OBJC_MSGSEND = YES;
				GCC_NO_COMMON_BLOCKS = YES;
				INFOPLIST_FILE = AntidoteTests/Info.plist;
				IPHONEOS_DEPLOYMENT_TARGET = 8.0;
				LD_RUNPATH_SEARCH_PATHS = "$(inherited) @executable_path/Frameworks @loader_path/Frameworks";
				MTL_ENABLE_DEBUG_INFO = NO;
				PRODUCT_BUNDLE_IDENTIFIER = dvor.AntidoteTests;
				PRODUCT_NAME = "$(TARGET_NAME)";
				SWIFT_OBJC_BRIDGING_HEADER = "AntidoteTests/AntidoteTests-Bridging-Header.h";
				TEST_HOST = "$(BUILT_PRODUCTS_DIR)/Antidote.app/Antidote";
			};
			name = Release;
		};
/* End XCBuildConfiguration section */

/* Begin XCConfigurationList section */
		1164762A19794D3300DB20B8 /* Build configuration list for PBXProject "Antidote" */ = {
			isa = XCConfigurationList;
			buildConfigurations = (
				1164765919794D3300DB20B8 /* Debug */,
				1164765A19794D3300DB20B8 /* Release */,
			);
			defaultConfigurationIsVisible = 0;
			defaultConfigurationName = Release;
		};
		1164765B19794D3300DB20B8 /* Build configuration list for PBXNativeTarget "Antidote" */ = {
			isa = XCConfigurationList;
			buildConfigurations = (
				1164765C19794D3300DB20B8 /* Debug */,
				1164765D19794D3300DB20B8 /* Release */,
			);
			defaultConfigurationIsVisible = 0;
			defaultConfigurationName = Release;
		};
		1173F05D1BC5D94400B88B7B /* Build configuration list for PBXNativeTarget "AntidoteTests" */ = {
			isa = XCConfigurationList;
			buildConfigurations = (
				1173F05E1BC5D94400B88B7B /* Debug */,
				1173F05F1BC5D94400B88B7B /* Release */,
			);
			defaultConfigurationIsVisible = 0;
			defaultConfigurationName = Release;
		};
/* End XCConfigurationList section */
	};
	rootObject = 1164762719794D3300DB20B8 /* Project object */;
}<|MERGE_RESOLUTION|>--- conflicted
+++ resolved
@@ -613,7 +613,6 @@
 		11CFCD0C1C27488E0046BD94 /* ImageViewWithStatus.swift */ = {isa = PBXFileReference; fileEncoding = 4; lastKnownFileType = sourcecode.swift; path = ImageViewWithStatus.swift; sourceTree = "<group>"; };
 		11CFCD0E1C27499D0046BD94 /* UserStatusView.swift */ = {isa = PBXFileReference; fileEncoding = 4; lastKnownFileType = sourcecode.swift; path = UserStatusView.swift; sourceTree = "<group>"; };
 		11CFCD101C2A02350046BD94 /* StaticBackgroundView.swift */ = {isa = PBXFileReference; fileEncoding = 4; lastKnownFileType = sourcecode.swift; path = StaticBackgroundView.swift; sourceTree = "<group>"; };
-<<<<<<< HEAD
 		11D15D741D53CDAA0042FD4A /* br */ = {isa = PBXFileReference; lastKnownFileType = text.html; name = br; path = "br.lproj/import-profile.html"; sourceTree = "<group>"; };
 		11D15D751D53CDAA0042FD4A /* br */ = {isa = PBXFileReference; lastKnownFileType = text.plist.strings; name = br; path = br.lproj/Localizable.strings; sourceTree = "<group>"; };
 		11D15D761D53CECC0042FD4A /* lt */ = {isa = PBXFileReference; lastKnownFileType = text.html; name = lt; path = "lt.lproj/import-profile.html"; sourceTree = "<group>"; };
@@ -624,9 +623,7 @@
 		11D15D7B1D53D26A0042FD4A /* fr */ = {isa = PBXFileReference; lastKnownFileType = text.plist.strings; name = fr; path = fr.lproj/Localizable.strings; sourceTree = "<group>"; };
 		11D15D7C1D53D2820042FD4A /* fr-FR */ = {isa = PBXFileReference; lastKnownFileType = text.html; name = "fr-FR"; path = "fr-FR.lproj/import-profile.html"; sourceTree = "<group>"; };
 		11D15D7D1D53D2820042FD4A /* fr-FR */ = {isa = PBXFileReference; lastKnownFileType = text.plist.strings; name = "fr-FR"; path = "fr-FR.lproj/Localizable.strings"; sourceTree = "<group>"; };
-=======
 		11DDEAFC1D5FD9FE0000E2BE /* LaunchPlaceholderBoard.storyboard */ = {isa = PBXFileReference; fileEncoding = 4; lastKnownFileType = file.storyboard; path = LaunchPlaceholderBoard.storyboard; sourceTree = "<group>"; };
->>>>>>> ef6043c1
 		11E6406C1C2D6C3500D24C6D /* ViewPassingGestures.swift */ = {isa = PBXFileReference; fileEncoding = 4; lastKnownFileType = sourcecode.swift; path = ViewPassingGestures.swift; sourceTree = "<group>"; };
 		11E640751C2DBAE200D24C6D /* AddFriendController.swift */ = {isa = PBXFileReference; fileEncoding = 4; lastKnownFileType = sourcecode.swift; path = AddFriendController.swift; sourceTree = "<group>"; };
 		11E640771C2DC15400D24C6D /* HelperFunctions.swift */ = {isa = PBXFileReference; fileEncoding = 4; lastKnownFileType = sourcecode.swift; path = HelperFunctions.swift; sourceTree = "<group>"; };
