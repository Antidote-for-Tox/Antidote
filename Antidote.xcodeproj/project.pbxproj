--- conflicted
+++ resolved
@@ -391,11 +391,7 @@
 		118352A5197A3DB50048CA64 /* Controllers */ = {
 			isa = PBXGroup;
 			children = (
-<<<<<<< HEAD
 				F0D127DA1B445AC800E2E7B8 /* Call */,
-				1182AF371B4EE1EC0095B476 /* TabBar */,
-=======
->>>>>>> 8e290cd7
 				119BB11F198BE76600380557 /* AddFriend */,
 				114630981984E19A0075DA16 /* AllChats */,
 				114630E119857C5D0075DA16 /* Chat */,
