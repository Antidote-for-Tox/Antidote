//
//  VideoAndPreviewView.m
//  Antidote
//
//  Created by Chuong Vu on 8/11/15.
//  Copyright (c) 2015 dvor. All rights reserved.
//

#import "VideoAndPreviewView.h"
#import "Masonry.h"

static const CGFloat kPreviewViewWidth = 75.0;
static const CGFloat kPreviewViewHeight = 100.0;

@interface VideoAndPreviewView ()

@property (strong, nonatomic) UIView *previewView;
<<<<<<< HEAD
@property (strong, nonatomic) UIButton *videoViewButton;
=======
@property (weak, nonatomic) CALayer *previewLayer;
>>>>>>> decd01d3

@end

@implementation VideoAndPreviewView

#pragma mark Life cycle

- (instancetype)init
{
    self = [super init];

    if (! self) {
        return nil;
    }

    self.backgroundColor = [UIColor blackColor];

    [self createVideoViewButton];

    [self createPreviewView];

    [self installConstraints];

    return self;
}

#pragma mark - View setup

- (void)createVideoViewButton
{
    self.videoViewButton = [UIButton new];
    [self.videoViewButton addTarget:self
                             action:@selector(videoViewTapped)
                   forControlEvents:UIControlEventTouchUpInside];

    [self addSubview:self.videoViewButton];
}

- (void)createPreviewView
{
    self.previewView = [UIView new];
    self.previewView.backgroundColor = [UIColor blackColor];
    self.previewView.userInteractionEnabled = NO;
    self.previewView.hidden = YES;

    [self addSubview:self.previewView];
}

- (void)layoutSubviews
{
    [super layoutSubviews];
    [self adjustPreviewLayer];

}
- (void)installConstraints
{
    [self.videoViewButton makeConstraints:^(MASConstraintMaker *make) {
        make.edges.equalTo(self);
    }];

    [self.previewView makeConstraints:^(MASConstraintMaker *make) {
        make.bottom.equalTo(self);
        make.right.equalTo(self);
        make.height.equalTo(kPreviewViewHeight);
        make.width.equalTo(kPreviewViewWidth);
    }];
}

#pragma mark - Public

- (void)setVideoView:(UIView *)videoView
{
    if (videoView == _videoView) {
        return;
    }

    if (_videoView) {
        [_videoView removeFromSuperview];
    }

    _videoView = videoView;

    if (! _videoView) {
        return;
    }

    _videoView.userInteractionEnabled = NO;
    [self insertSubview:_videoView belowSubview:self.previewView];

    [self.videoView makeConstraints:^(MASConstraintMaker *make) {
        make.bottom.equalTo(self.previewView);
        make.left.equalTo(self);
        make.right.equalTo(self);
        make.top.equalTo(self);
    }];
}

- (BOOL)previewViewHidden
{
    return self.previewView.hidden;
}

- (void)providePreviewLayer:(CALayer *)previewLayer
{
    if (! previewLayer) {
        self.previewView.hidden = YES;
        return;
    }

    self.previewView.hidden = NO;

    if (previewLayer == self.previewLayer) {
        return;
    }

    [self.previewView.layer addSublayer:previewLayer];
    self.previewLayer = previewLayer;
    [self adjustPreviewLayer];
}

- (void)setHidden:(BOOL)hidden
{
    [super setHidden:hidden];

    if (hidden) {
        /** release any resources from video engine **/
        [self.previewLayer removeFromSuperlayer];
        [self.videoView removeFromSuperview];
        self.videoView = nil;
    }
}
#pragma mark - Private

- (void)adjustPreviewLayer
{
    self.previewLayer.frame = self.previewView.bounds;
}

#pragma mark - VideoAndPreviewViewDelegate

- (void)videoViewTapped
{
    if ([self.delegate respondsToSelector:@selector(videoAndPreviewViewTapped:)]) {
        [self.delegate videoAndPreviewViewTapped:self];
    }
}

@end<|MERGE_RESOLUTION|>--- conflicted
+++ resolved
@@ -15,11 +15,8 @@
 @interface VideoAndPreviewView ()
 
 @property (strong, nonatomic) UIView *previewView;
-<<<<<<< HEAD
+@property (weak, nonatomic) CALayer *previewLayer;
 @property (strong, nonatomic) UIButton *videoViewButton;
-=======
-@property (weak, nonatomic) CALayer *previewLayer;
->>>>>>> decd01d3
 
 @end
 
