//
//  ErrorHandler.m
//  Antidote
//
//  Created by Dmytro Vorobiov on 30/07/15.
//  Copyright (c) 2015 dvor. All rights reserved.
//

#import "ErrorHandler.h"
#import "OCTToxConstants.h"
#import "OCTToxAVConstants.h"

#define ELOCALIZED(string) NSLocalizedString(string, @"ErrorHandler")
#define INTERNAL_ERROR ELOCALIZED(@"Internal error")

@implementation ErrorHandler

#pragma mark -  Public

- (void)handleError:(NSError *)error type:(ErrorHandlerType)type
{
    DDLogWarn(@"ErrorHandler: handling type %lu, error %@", type, error);

    switch (type) {
        case ErrorHandlerTypeSetUserName:
            [self handleSetUserNameError:error];
            break;
        case ErrorHandlerTypeSetUserStatus:
            [self handleSetUserStatusError:error];
            break;
        case ErrorHandlerTypeSendFriendRequest:
            [self handleSendFriendRequestError:error];
            break;
        case ErrorHandlerTypeApproveFriendRequest:
            [self handleApproveFriendRequestError:error];
            break;
        case ErrorHandlerTypeRemoveFriend:
            [self handleRemoveFriendError:error];
            break;
        case ErrorHandlerTypeSendMessage:
            [self handleSendMessageError:error];
            break;
        case ErrorHandlerTypeDeleteProfile:
            [self handleDeleteProfileError:error];
            break;
        case ErrorHandlerTypeRenameProfile:
            [self handleRenameProfileError:error];
            break;
        case ErrorHandlerTypeOpenFileFromOtherApp:
            [self handleOpenFileFromOtherAppError:error];
            break;
<<<<<<< HEAD
        case ErrorHandlerTypeSendCallControl:
            [self handleSendCallControlError:error];
            break;
        case ErrorHandlerTypeCallToChat:
            [self handleCallToChatError:error];
            break;
        case ErrorHandlerTypeAnswerCall:
            [self handleAnswerCallError:error];
            break;
        case ErrorHandlerTypeRouteAudio:
            [self handleRouteCallToSpeakerError:error];
=======
        case ErrorHandlerTypeExportProfile:
            [self handleExportProfileError:error];
>>>>>>> 02279ece
            break;
    }
}

#pragma mark -  Private

- (void)showErrorWithMessage:(NSString *)message
{
    DDLogWarn(@"ErrorHandler: showing message \"%@\"", message);

    [[[UIAlertView alloc] initWithTitle:ELOCALIZED(@"Error")
                                message:message
                               delegate:nil
                      cancelButtonTitle:ELOCALIZED(@"OK")
                      otherButtonTitles:nil] show];
}

- (void)handleSetUserNameError:(NSError *)error
{
    OCTToxErrorSetInfoCode code = error.code;
    NSString *message;

    switch (code) {
        case OCTToxErrorSetInfoCodeTooLong:
            message = ELOCALIZED(@"Name is too long");
            break;
        case OCTToxErrorSetInfoCodeUnknow:
            message = INTERNAL_ERROR;
            break;
    }

    [self showErrorWithMessage:message];
}

- (void)handleSetUserStatusError:(NSError *)error
{
    OCTToxErrorSetInfoCode code = error.code;
    NSString *message;

    switch (code) {
        case OCTToxErrorSetInfoCodeTooLong:
            message = ELOCALIZED(@"Status message is too long");
            break;
        case OCTToxErrorSetInfoCodeUnknow:
            message = INTERNAL_ERROR;
            break;
    }

    [self showErrorWithMessage:message];
}

- (void)handleSendFriendRequestError:(NSError *)error
{
    OCTToxErrorFriendAdd code = error.code;
    NSString *message;

    switch (code) {
        case OCTToxErrorFriendAddTooLong:
            message = ELOCALIZED(@"Message is too long");
            break;
        case OCTToxErrorFriendAddNoMessage:
            message = ELOCALIZED(@"No message specified");
            break;
        case OCTToxErrorFriendAddOwnKey:
            message = ELOCALIZED(@"Cannot add myself to friend list");
            break;
        case OCTToxErrorFriendAddAlreadySent:
            message = ELOCALIZED(@"Friend request was already sent");
            break;
        case OCTToxErrorFriendAddBadChecksum:
            message = ELOCALIZED(@"Bad checksum, please check entered Tox ID");
            break;
        case OCTToxErrorFriendAddSetNewNospam:
            message = ELOCALIZED(@"Bad nospam value, please check entered Tox ID");
            break;
        case OCTToxErrorFriendAddMalloc:
        case OCTToxErrorFriendAddUnknown:
            message = INTERNAL_ERROR;
            break;
    }

    [self showErrorWithMessage:message];
}

- (void)handleApproveFriendRequestError:(NSError *)error
{
    OCTToxErrorFriendAdd code = error.code;
    NSString *message;

    switch (code) {
        case OCTToxErrorFriendAddTooLong:
        case OCTToxErrorFriendAddNoMessage:
        case OCTToxErrorFriendAddOwnKey:
        case OCTToxErrorFriendAddAlreadySent:
        case OCTToxErrorFriendAddBadChecksum:
        case OCTToxErrorFriendAddSetNewNospam:
        case OCTToxErrorFriendAddMalloc:
        case OCTToxErrorFriendAddUnknown:
            message = INTERNAL_ERROR;
            break;
    }

    [self showErrorWithMessage:message];
}

- (void)handleRemoveFriendError:(NSError *)error
{
    OCTToxErrorFriendDelete code = error.code;
    NSString *message;

    switch (code) {
        case OCTToxErrorFriendDeleteNotFound:
            message = INTERNAL_ERROR;
            break;
    }

    [self showErrorWithMessage:message];
}

- (void)handleSendMessageError:(NSError *)error
{
    OCTToxErrorFriendSendMessage code = error.code;
    NSString *message;

    switch (code) {
        case OCTToxErrorFriendSendMessageTooLong:
            message = ELOCALIZED(@"Message is too long");
            break;
        case OCTToxErrorFriendSendMessageEmpty:
            message = ELOCALIZED(@"Cannot send empty message");
            break;
        case OCTToxErrorFriendSendMessageFriendNotConnected:
            message = ELOCALIZED(@"Friend is not connected");
            break;
        case OCTToxErrorFriendSendMessageUnknown:
        case OCTToxErrorFriendSendMessageFriendNotFound:
        case OCTToxErrorFriendSendMessageAlloc:
            message = INTERNAL_ERROR;
            break;
    }

    [self showErrorWithMessage:message];
}

- (void)handleDeleteProfileError:(NSError *)error
{
    [self showErrorWithMessage:[error localizedDescription]];
}

- (void)handleRenameProfileError:(NSError *)error
{
    NSString *message = INTERNAL_ERROR;

    if (error.code == NSFileWriteInvalidFileNameError) {
        message = ELOCALIZED(@"Invalid name");
    }
    else if (error.code == NSFileWriteFileExistsError) {
        message = ELOCALIZED(@"Profile with this name already exists");
    }

    [self showErrorWithMessage:message];
}

- (void)handleOpenFileFromOtherAppError:(NSError *)error
{
    [self showErrorWithMessage:[error localizedDescription]];
}

<<<<<<< HEAD
- (void)handleSendCallControlError:(NSError *)error
{
    OCTToxErrorCallControl code = error.code;
    NSString *message;

    switch (code) {
        case OCTToxAVErrorControlFriendNotFound:
        case OCTToxAVErrorControlFriendNotInCall:
        case OCTToxAVErrorControlInvaldTransition:
        case OCTToxAVErrorControlUnknown:
            message = INTERNAL_ERROR;
            break;
    }

    [self showErrorWithMessage:message];
}

- (void)handleCallToChatError:(NSError *)error
{
    OCTToxAVErrorCall code = error.code;
    NSString *message;

    switch (code) {
        case OCTToxAVErrorCallAlreadyInCall:
            message = ELOCALIZED(@"Already in a call");
            break;
        case OCTToxAVErrorCallFriendNotConnected:
            message = ELOCALIZED(@"Friend is offline");
            break;
        case OCTToxAVErrorCallFriendNotFound:
        case OCTToxAVErrorCallInvalidBitRate:
        case OCTToxAVErrorCallMalloc:
        case OCTToxAVErrorCallUnknown:
            message = INTERNAL_ERROR;
            break;
    }

    [self showErrorWithMessage:message];
}

- (void)handleAnswerCallError:(NSError *)error
{
    OCTToxAVErrorAnswer code = error.code;
    NSString *message;

    switch (code) {
        case OCTToxAVErrorAnswerCodecInitialization:
        case OCTToxAVErrorAnswerInvalidBitRate:
        case OCTToxAVErrorAnswerUnknown:
        case OCTToxAVErrorAnswerFriendNotFound:
            message = INTERNAL_ERROR;
            break;
        case OCTToxAVErrorAnswerFriendNotCalling:
            message = ELOCALIZED(@"Friend is not calling");
            break;
    }

    [self showErrorWithMessage:message];
}

- (void)handleRouteCallToSpeakerError:(NSError *)error
{
    NSString *message = INTERNAL_ERROR;

    [self showErrorWithMessage:message];
=======
- (void)handleExportProfileError:(NSError *)error
{
    [self showErrorWithMessage:[error localizedDescription]];
>>>>>>> 02279ece
}

@end<|MERGE_RESOLUTION|>--- conflicted
+++ resolved
@@ -49,7 +49,9 @@
         case ErrorHandlerTypeOpenFileFromOtherApp:
             [self handleOpenFileFromOtherAppError:error];
             break;
-<<<<<<< HEAD
+        case ErrorHandlerTypeExportProfile:
+            [self handleExportProfileError:error];
+            break;
         case ErrorHandlerTypeSendCallControl:
             [self handleSendCallControlError:error];
             break;
@@ -61,10 +63,6 @@
             break;
         case ErrorHandlerTypeRouteAudio:
             [self handleRouteCallToSpeakerError:error];
-=======
-        case ErrorHandlerTypeExportProfile:
-            [self handleExportProfileError:error];
->>>>>>> 02279ece
             break;
     }
 }
@@ -233,7 +231,11 @@
     [self showErrorWithMessage:[error localizedDescription]];
 }
 
-<<<<<<< HEAD
+- (void)handleExportProfileError:(NSError *)error
+{
+    [self showErrorWithMessage:[error localizedDescription]];
+}
+
 - (void)handleSendCallControlError:(NSError *)error
 {
     OCTToxErrorCallControl code = error.code;
@@ -299,11 +301,6 @@
     NSString *message = INTERNAL_ERROR;
 
     [self showErrorWithMessage:message];
-=======
-- (void)handleExportProfileError:(NSError *)error
-{
-    [self showErrorWithMessage:[error localizedDescription]];
->>>>>>> 02279ece
 }
 
 @end