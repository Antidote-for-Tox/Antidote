//
//  CallsManager.m
//  Antidote
//
//  Created by Chuong Vu on 7/13/15.
//  Copyright (c) 2015 dvor. All rights reserved.
//

#import "CallsManager.h"
#import "ProfileManager.h"
#import "OCTSubmanagerCalls.h"
#import "DialingCallViewController.h"
#import "RingingCallViewController.h"
#import "ActiveCallViewController.h"
#import "AppDelegate+Utilities.h"
#import "RBQFetchedResultsController.h"
#import "ProfileManager.h"
#import "Helper.h"
#import "OCTCall.h"
#import "TabBarViewController.h"
#import "AbstractCallViewController.h"
#import "RingTonePlayer.h"

#define LOG_IDENTIFIER self

@interface CallsManager () <RBQFetchedResultsControllerDelegate, ActiveCallViewControllerDelegate,
                            ActiveCallViewControllerDataSource, DialingCallViewControllerDelegate,
                            RingingCallViewControllerDelegate>

@property (strong, nonatomic) RBQFetchedResultsController *allCallsController;
@property (strong, nonatomic) RBQFetchedResultsController *allActiveCallsController;
@property (strong, nonatomic) RBQFetchedResultsController *allPausedCallsController;
@property (strong, nonatomic) AbstractCallViewController *currentCallViewController;

@property (strong, nonatomic) UINavigationController *callNavigation;

@property (weak, nonatomic) OCTSubmanagerCalls *manager;

@property (strong, nonatomic) RBQSafeRealmObject *currentCall;
@property (strong, nonatomic) OCTCall *pendingIncomingCall;

@property (strong, nonatomic) RingTonePlayer *ringTonePlayer;

@end

@implementation CallsManager

#pragma mark - Lifecycle
- (instancetype)init
{
    AALogVerbose();
    self = [super self];

    if (! self) {
        return nil;
    }

    _allCallsController = [Helper createFetchedResultsControllerForType:OCTFetchRequestTypeCall
                                                               delegate:self];

    NSPredicate *predicate = [NSPredicate predicateWithFormat:@"status == %d", OCTCallStatusActive];
    _allActiveCallsController = [Helper createFetchedResultsControllerForType:OCTFetchRequestTypeCall
                                                                    predicate:predicate
                                                                     delegate:self];

    predicate = [NSPredicate predicateWithFormat:@"status == %d", OCTCallStatusPaused];
    _allPausedCallsController = [Helper createFetchedResultsControllerForType:OCTFetchRequestTypeCall
                                                                    predicate:predicate
                                                                     delegate:self];

    _manager = [AppContext sharedContext].profileManager.toxManager.calls;

    _callNavigation = [UINavigationController new];
    _callNavigation.view.backgroundColor = [UIColor clearColor];
    _callNavigation.navigationBarHidden = YES;
    _callNavigation.modalInPopover = YES;
    _callNavigation.modalPresentationStyle = UIModalPresentationOverCurrentContext;

    [[AppContext sharedContext].tabBarController presentViewController:_callNavigation animated:YES completion:nil];

    _ringTonePlayer = [RingTonePlayer new];

    return self;
}

- (void)dealloc
{
    AALogVerbose();
    [self.callNavigation dismissViewControllerAnimated:YES completion:nil];
    [self.ringTonePlayer stopPlayingSound];
}

#pragma mark - Public

- (void)callToChat:(OCTChat *)chat
{
    AALogVerbose(@"%@", chat);

    if (self.currentCall) {
        NSAssert(NO, @"We should not be able to make another call yet");
        return;
    }

    NSError *error;
    OCTCall *call = [self.manager callToChat:chat enableAudio:YES enableVideo:NO error:&error];

    if (! call) {
        AALogWarn(@"%@", error);
        [[AppContext sharedContext] killCallsManager];
        return;
    }

    [self.ringTonePlayer playRingBackTone];
    [self switchViewControllerForCall:call];
}

- (void)handleIncomingCall:(OCTCall *)call
{
    AALogVerbose(@"%@", call);

    if (self.currentCall && self.pendingIncomingCall) {
        // We only support showing one incoming call at a time. Reject all others
        [self.manager sendCallControl:OCTToxAVCallControlCancel toCall:call error:nil];
        AALogVerbose(@"Unable to take on more calls, incoming call declined");
        return;
    }

    if (self.currentCall) {
        [self notifyOfIncomingCall:call];
        return;
    }

    [self.ringTonePlayer playRingTone];
    [self switchViewControllerForCall:call];
}

#pragma mark - RBQFetchedResultsControllerDelegate

- (void) controller:(RBQFetchedResultsController *)controller
    didChangeObject:(RBQSafeRealmObject *)anObject
        atIndexPath:(NSIndexPath *)indexPath
      forChangeType:(NSFetchedResultsChangeType)type
       newIndexPath:(NSIndexPath *)newIndexPath;
{
    switch (type) {
        case NSFetchedResultsChangeUpdate:
            if (controller == self.allActiveCallsController) {
                OCTCall *call = [anObject RLMObject];
                [self updateDuration:call.callDuration];
            }
            break;
        case NSFetchedResultsChangeDelete: {

            if ([self.allCallsController.fetchedObjects count] == 0) {
                [[AppContext sharedContext] killCallsManager];
                return;
            }

            if (controller == self.allCallsController) {

                if ([anObject.primaryKeyValue isEqualToString:self.currentCall.primaryKeyValue]) {
                    [self didRemoveCurrentCall];
                }
            }
            break;
        }
        case NSFetchedResultsChangeInsert:
            if (controller == self.allActiveCallsController) {
                OCTCall *call = [anObject RLMObject];

                [self.ringTonePlayer stopPlayingSound];

                // workaround for deadlock in objcTox
                // https://github.com/Antidote-for-Tox/objcTox/issues/51
                [self performSelector:@selector(switchViewControllerForCall:) withObject:call afterDelay:0];
            }
            break;
        case NSFetchedResultsChangeMove:
            break;
    }
}

- (void)controllerDidChangeContent:(RBQFetchedResultsController *)controller
{
    if (self.allPausedCallsController == controller) {
        if ([self.currentCallViewController isKindOfClass:[ActiveCallViewController class]]) {
            ActiveCallViewController *activeVC = (ActiveCallViewController *)self.currentCallViewController;
            [activeVC reloadPausedCalls];
        }
    }
}
#pragma mark - Updates to Current Call

- (void)updateDuration:(NSTimeInterval)duration
{
    if ([self.currentCallViewController isKindOfClass:[ActiveCallViewController class]]) {
        ActiveCallViewController *activeVC = (ActiveCallViewController *)self.currentCallViewController;
        activeVC.callDuration = duration;
    }
}

#pragma mark - ActiveCallViewController Delegate

- (void)activeCallDeclineButtonPressed:(ActiveCallViewController *)controller
{
    AALogVerbose(@"%@", controller);

    OCTCall *call = [self.currentCall RLMObject];

    NSError *error;
    if (! [self.manager sendCallControl:OCTToxAVCallControlCancel toCall:call error:&error]) {
        AALogWarn(@"%@", error);
    }
}

- (void)activeCallMicButtonPressed:(ActiveCallViewController *)controller
{
    AALogVerbose(@"%@", controller);

    BOOL enable = controller.micSelected;
    self.manager.enableMicrophone = enable;
    controller.micSelected = ! enable;
}

- (void)activeCallSpeakerButtonPressed:(ActiveCallViewController *)controller
{
    AALogVerbose(@"%@", controller);

    OCTCall *call = [self.currentCall RLMObject];

    NSError *error;

    OCTToxAVCallControl control = (controller.speakerSelected) ? OCTToxAVCallControlUnmuteAudio : OCTToxAVCallControlMuteAudio;

    if ([self.manager sendCallControl:control toCall:call error:&error]) {
        controller.speakerSelected = ! controller.speakerSelected;
    }
    else {
        AALogWarn(@"Error: %@", error);
    }
}

- (void)activeCallPauseButtonPressed:(ActiveCallViewController *)controller
{
    AALogVerbose(@"%@", controller);

    OCTCall *call = [self.currentCall RLMObject];

    NSError *error;
    OCTToxAVCallControl control = controller.pauseSelected ? OCTToxAVCallControlResume : OCTToxAVCallControlPause;

    BOOL result = [self.manager sendCallControl:control toCall:call error:&error];

    if (result) {
        controller.pauseSelected = ! controller.pauseSelected;
    }
    else {
        AALogWarn(@"%@", error);
    }
}

- (void)activeCallDeclineIncomingCallButtonPressed:(ActiveCallViewController *)controller
{
    AALogVerbose(@"%@", controller);

    NSError *error;
    if (! [self.manager sendCallControl:OCTToxAVCallControlCancel toCall:self.pendingIncomingCall error:&error]) {
        AALogWarn(@"%@", error);
    }
    self.pendingIncomingCall = nil;
    [controller hideIncomingCallView];
}

- (void)activeCallAnswerIncomingCallButtonPressed:(ActiveCallViewController *)controller
{
    AALogVerbose(@"%@", controller);

    NSError *error;

    if (! [self.manager answerCall:self.pendingIncomingCall enableAudio:YES enableVideo:NO error:&error]) {
        AALogWarn(@"%@", error);
    }


    self.pendingIncomingCall = nil;
    [controller hideIncomingCallView];
}

#pragma mark - DialingCallViewController Delegate

- (void)dialingCallDeclineButtonPressed:(DialingCallViewController *)controller
{
    AALogVerbose(@"%@", controller);

<<<<<<< HEAD
    OCTCall *call = [self.currentCall RLMObject];
=======
    [self.ringTonePlayer stopPlayingSound];
>>>>>>> 773a4b0f

    NSError *error;
    if (! [self.manager sendCallControl:OCTToxAVCallControlCancel
                                 toCall:call
                                  error:&error]) {
        AALogWarn(@"%@", error);
    }
}

#pragma mark - RingingCallViewController Delegate

- (void)ringingCallAnswerButtonPressed:(RingingCallViewController *)controller
{
    AALogVerbose(@"%@", controller);

<<<<<<< HEAD
    OCTCall *call = [self.currentCall RLMObject];
=======
    [self.ringTonePlayer stopPlayingSound];
>>>>>>> 773a4b0f

    NSError *error;
    if (! [self.manager answerCall:call
                       enableAudio:YES
                       enableVideo:NO error:&error]) {
        AALogWarn(@"%@", error);
    }
}

- (void)ringingCallDeclineButtonPressed:(RingingCallViewController *)controller
{
    AALogVerbose(@"%@", controller);

<<<<<<< HEAD
    OCTCall *call = [self.currentCall RLMObject];
=======
    [self.ringTonePlayer stopPlayingSound];
>>>>>>> 773a4b0f

    NSError *error;

    if (! [self.manager sendCallControl:OCTToxAVCallControlCancel
                                 toCall:call
                                  error:&error]) {
        AALogWarn(@"%@", error);
    }
}

#pragma mark - ActiveCallViewControllerDataSource

- (NSInteger)activeCallControllerNumberOfPausedCalls:(ActiveCallViewController *)controller
{
    return [self.allPausedCallsController numberOfRowsForSectionIndex:0];
}

- (NSString *)activeCallController:(ActiveCallViewController *)controller pausedCallerNicknameForCallAtIndex:(NSIndexPath *)indexPath
{
    OCTCall *call = [self.allPausedCallsController objectAtIndexPath:indexPath];

    OCTFriend *friend = [call.chat.friends firstObject];

    return friend.nickname;
}

- (NSDate *)activeCallController:(ActiveCallViewController *)controller pauseDateForCallAtIndex:(NSIndexPath *)indexPath
{
    OCTCall *call = [self.allPausedCallsController objectAtIndexPath:indexPath];

    return [call onHoldDate];
}

- (void)activeCallController:(ActiveCallViewController *)controller resumePausedCallSelectedAtIndex:(NSIndexPath *)indexPath
{
    OCTCall *call = [self.allPausedCallsController objectAtIndexPath:indexPath];

    AALogVerbose(@"%@ call:%@", controller, call);

    NSError *error;
    if (! [self.manager sendCallControl:OCTToxAVCallControlResume toCall:call error:&error]) {
        AALogWarn(@"%@", error);
    }

}

- (void)activeCallController:(ActiveCallViewController *)controller endPausedCallSelectedAtIndex:(NSIndexPath *)indexPath
{
    OCTCall *call = [self.allPausedCallsController objectAtIndexPath:indexPath];

    AALogVerbose(@"%@ call:%@", controller, call);

    NSError *error;
    if (! [self.manager sendCallControl:OCTToxAVCallControlCancel toCall:call error:&error]) {
        AALogWarn(@"%@", error);
    }
}

#pragma mark - Private

- (void)notifyOfIncomingCall:(OCTCall *)call
{
    if (! [self.currentCallViewController isKindOfClass:[ActiveCallViewController class]]) {
        // For now we reject call if we are in a dialing or ringing state

        NSError *error;
        if (! [self.manager sendCallControl:OCTToxAVCallControlCancel toCall:call error:&error]) {
            AALogWarn(@"%@", error);
        }
        return;
    }

    self.pendingIncomingCall = call;

    OCTFriend *friend = [self.pendingIncomingCall.chat.friends firstObject];

    ActiveCallViewController *activeVC = (ActiveCallViewController *)self.currentCallViewController;
    [activeVC createIncomingCallViewForFriend:friend.nickname];
}

- (AbstractCallViewController *)viewControllerForCall:(OCTCall *)call
{
    AbstractCallViewController *viewController;

    OCTFriend *friend = [call.chat.friends firstObject];

    switch (call.status) {
        case OCTCallStatusActive: {
            ActiveCallViewController *activeVC = [ActiveCallViewController new];
            activeVC.delegate = self;
            activeVC.dataSource = self;
            viewController = activeVC;
            break;
        }
        case OCTCallStatusDialing: {
            DialingCallViewController *dialingVC = [DialingCallViewController new];
            dialingVC.delegate = self;
            viewController = dialingVC;
            break;
        }
        case OCTCallStatusRinging: {
            RingingCallViewController *ringingVC = [RingingCallViewController new];
            ringingVC.delegate = self;
            viewController = ringingVC;
            break;
        }
        case OCTCallStatusPaused:
            NSAssert(NO, @"We should not be here yet. Not yet implemented");
            break;
    }

    viewController.nickname = friend.nickname;
    viewController.modalInPopover = YES;
    viewController.modalPresentationStyle = UIModalPresentationOverCurrentContext;

    return viewController;
}

- (void)switchViewControllerForCall:(OCTCall *)call
{
    AALogVerbose(@"%@", call);

    if ([self isCurrentViewControllerReusableForCurrentCall:call]) {

        ActiveCallViewController *activeVC = (ActiveCallViewController *)self.currentCallViewController;

        switch (call.status) {
            case OCTCallStatusPaused:
                activeVC.pauseSelected = YES;
                break;
            case OCTCallStatusActive:
                activeVC.pauseSelected = NO;
                break;
            case OCTCallStatusDialing:
            case OCTCallStatusRinging:
                NSAssert(NO, @"We shouldn't be here");
                break;
        }

        OCTFriend *friend = [call.chat.friends firstObject];
        self.currentCallViewController.nickname = friend.nickname;
        self.currentCall = [RBQSafeRealmObject safeObjectFromObject:call];

        return;
    }

    AbstractCallViewController *abstractVC = [self viewControllerForCall:call];

    [self.callNavigation setViewControllers:@[abstractVC] animated:YES];

    self.currentCallViewController = abstractVC;

    self.currentCall = [RBQSafeRealmObject safeObjectFromObject:call];
}

- (void)didRemoveCurrentCall
{
    OCTCall *call = [self.allPausedCallsController.fetchedObjects firstObject] ?:
                    [self.allCallsController.fetchedObjects firstObject];

    if (! call) {
        return;
    }

    // workaround for deadlock in objcTox
    // https://github.com/Antidote-for-Tox/objcTox/issues/51
    [self performSelector:@selector(switchViewControllerForCall:) withObject:call afterDelay:0];
}

- (BOOL)isCurrentViewControllerReusableForCurrentCall:(OCTCall *)call
{
    if (! ((call.status == OCTCallStatusActive) || (call.status == OCTCallStatusPaused))) {
        return NO;
    }

    if ([self.currentCallViewController isKindOfClass:[ActiveCallViewController class]]) {
        return YES;
    }

    return NO;
}

@end<|MERGE_RESOLUTION|>--- conflicted
+++ resolved
@@ -292,11 +292,9 @@
 {
     AALogVerbose(@"%@", controller);
 
-<<<<<<< HEAD
+    [self.ringTonePlayer stopPlayingSound];
+
     OCTCall *call = [self.currentCall RLMObject];
-=======
-    [self.ringTonePlayer stopPlayingSound];
->>>>>>> 773a4b0f
 
     NSError *error;
     if (! [self.manager sendCallControl:OCTToxAVCallControlCancel
@@ -312,11 +310,9 @@
 {
     AALogVerbose(@"%@", controller);
 
-<<<<<<< HEAD
+    [self.ringTonePlayer stopPlayingSound];
+
     OCTCall *call = [self.currentCall RLMObject];
-=======
-    [self.ringTonePlayer stopPlayingSound];
->>>>>>> 773a4b0f
 
     NSError *error;
     if (! [self.manager answerCall:call
@@ -330,11 +326,9 @@
 {
     AALogVerbose(@"%@", controller);
 
-<<<<<<< HEAD
+    [self.ringTonePlayer stopPlayingSound];
+
     OCTCall *call = [self.currentCall RLMObject];
-=======
-    [self.ringTonePlayer stopPlayingSound];
->>>>>>> 773a4b0f
 
     NSError *error;
 
