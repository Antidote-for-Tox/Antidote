//
//  AppContext.m
//  Antidote
//
//  Created by Dmytro Vorobiov on 19.05.15.
//  Copyright (c) 2015 dvor. All rights reserved.
//

#import "AppContext.h"
#import "AppearanceManager.h"
#import "AvatarsManager.h"
<<<<<<< HEAD
#import "CallsManager.h"
=======
#import "ErrorHandler.h"
>>>>>>> 5805ea04
#import "NotificationManager.h"
#import "ProfileManager.h"
#import "TabBarViewController.h"
#import "UserDefaultsManager.h"
#import "AppDelegate.h"
#import "Helper.h"
#import "FriendsViewController.h"

@interface AppContext ()

@property (strong, nonatomic, readwrite) AppearanceManager *appearance;
@property (strong, nonatomic, readwrite) AvatarsManager *avatars;
<<<<<<< HEAD
@property (strong, nonatomic, readwrite) CallsManager *calls;
=======
@property (strong, nonatomic, readwrite) ErrorHandler *errorHandler;
>>>>>>> 5805ea04
@property (strong, nonatomic, readwrite) NotificationManager *notification;
@property (strong, nonatomic, readwrite) ProfileManager *profileManager;
@property (strong, nonatomic, readwrite) TabBarViewController *tabBarController;
@property (strong, nonatomic, readwrite) UserDefaultsManager *userDefaults;

@end

@implementation AppContext

#pragma mark -  Lifecycle

- (id)init
{
    return nil;
}

- (id)initPrivate
{
    self = [super init];

    if (! self) {
        return nil;
    }

    return self;
}

+ (instancetype)sharedContext
{
    static AppContext *instance;
    static dispatch_once_t onceToken;

    dispatch_once(&onceToken, ^{
        instance = [[AppContext alloc] initPrivate];
    });

    return instance;
}

#pragma mark -  Properties

- (AppearanceManager *)appearance
{
    if (_appearance) {
        return _appearance;
    }

    AppearanceManagerColorscheme colorscheme = self.userDefaults.uCurrentColorscheme.unsignedIntegerValue;
    _appearance = [[AppearanceManager alloc] initWithColorscheme:colorscheme];

    return _appearance;
}

- (AvatarsManager *)avatars
{
    if (_avatars) {
        return _avatars;
    }

    _avatars = [AvatarsManager new];

    return _avatars;
}

<<<<<<< HEAD
- (CallsManager *)calls
{
    if (_calls) {
        return _calls;
    }

    _calls = [CallsManager new];

    return _calls;
=======
- (ErrorHandler *)errorHandler
{
    if (_errorHandler) {
        return _errorHandler;
    }

    _errorHandler = [ErrorHandler new];

    return _errorHandler;
>>>>>>> 5805ea04
}

- (NotificationManager *)notification
{
    if (_notification) {
        return _notification;
    }

    _notification = [NotificationManager new];
    return _notification;
}

- (ProfileManager *)profileManager
{
    if (_profileManager) {
        return _profileManager;
    }

    _profileManager = [ProfileManager new];
    return _profileManager;
}

- (TabBarViewController *)tabBarController
{
    if (_tabBarController) {
        return _tabBarController;
    }

    _tabBarController = [TabBarViewController new];
    return _tabBarController;
}

- (UserDefaultsManager *)userDefaults
{
    if (_userDefaults) {
        return _userDefaults;
    }

    _userDefaults = [UserDefaultsManager new];
    [self createUserDefaultsValuesAndRewrite:NO];

    return _userDefaults;
}

#pragma mark -  Public

- (void)restoreDefaultSettings
{
    [self createUserDefaultsValuesAndRewrite:YES];

    self.profileManager = nil;

    [self recreateAppearance];
    [self recreateTabBarController];
}

- (void)recreateAppearance
{
    self.appearance = nil;
    self.avatars = nil;

    [self.notification resetAppearance];
    [self.profileManager updateInterface];
}

- (void)recreateTabBarController
{
    self.tabBarController = nil;

    RBQFetchedResultsController *chats = [Helper createFetchedResultsControllerForType:OCTFetchRequestTypeChat delegate:nil];
    RBQFetchedResultsController *friends = [Helper createFetchedResultsControllerForType:OCTFetchRequestTypeFriend delegate:nil];
    RBQFetchedResultsController *friendRequests = [Helper createFetchedResultsControllerForType:OCTFetchRequestTypeFriendRequest delegate:nil];

    if ([chats numberOfRowsForSectionIndex:0]) {
        self.tabBarController.selectedIndex = TabBarViewControllerIndexChats;
    }
    else if ([friends numberOfRowsForSectionIndex:0] ||
             [friendRequests numberOfRowsForSectionIndex:0]) {
        self.tabBarController.selectedIndex = TabBarViewControllerIndexFriends;
    }
    else {
        self.tabBarController.selectedIndex = TabBarViewControllerIndexProfile;
    }

    AppDelegate *delegate = (AppDelegate *)[UIApplication sharedApplication].delegate;
    delegate.window.rootViewController = self.tabBarController;
    [self.profileManager updateInterface];
}

- (void)killCallsManager
{
    self.calls = nil;
}

#pragma mark -  Private

- (void)createUserDefaultsValuesAndRewrite:(BOOL)rewrite
{
    if (rewrite || ! _userDefaults.uShowMessageInLocalNotification) {
        _userDefaults.uShowMessageInLocalNotification = @(YES);
    }

    if (rewrite || ! _userDefaults.uIpv6Enabled) {
        _userDefaults.uIpv6Enabled = @(1);
    }

    if (rewrite || ! _userDefaults.uUDPEnabled) {
        _userDefaults.uUDPEnabled = @(1);
    }

    if (rewrite || ! _userDefaults.uCurrentColorscheme) {
        _userDefaults.uCurrentColorscheme = @(AppearanceManagerColorschemeIce);
    }
}

@end<|MERGE_RESOLUTION|>--- conflicted
+++ resolved
@@ -9,11 +9,8 @@
 #import "AppContext.h"
 #import "AppearanceManager.h"
 #import "AvatarsManager.h"
-<<<<<<< HEAD
 #import "CallsManager.h"
-=======
 #import "ErrorHandler.h"
->>>>>>> 5805ea04
 #import "NotificationManager.h"
 #import "ProfileManager.h"
 #import "TabBarViewController.h"
@@ -26,11 +23,8 @@
 
 @property (strong, nonatomic, readwrite) AppearanceManager *appearance;
 @property (strong, nonatomic, readwrite) AvatarsManager *avatars;
-<<<<<<< HEAD
 @property (strong, nonatomic, readwrite) CallsManager *calls;
-=======
 @property (strong, nonatomic, readwrite) ErrorHandler *errorHandler;
->>>>>>> 5805ea04
 @property (strong, nonatomic, readwrite) NotificationManager *notification;
 @property (strong, nonatomic, readwrite) ProfileManager *profileManager;
 @property (strong, nonatomic, readwrite) TabBarViewController *tabBarController;
@@ -95,7 +89,6 @@
     return _avatars;
 }
 
-<<<<<<< HEAD
 - (CallsManager *)calls
 {
     if (_calls) {
@@ -105,7 +98,8 @@
     _calls = [CallsManager new];
 
     return _calls;
-=======
+}
+
 - (ErrorHandler *)errorHandler
 {
     if (_errorHandler) {
@@ -115,7 +109,6 @@
     _errorHandler = [ErrorHandler new];
 
     return _errorHandler;
->>>>>>> 5805ea04
 }
 
 - (NotificationManager *)notification
