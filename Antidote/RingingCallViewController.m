//
//  RingingCallViewController.m
//  Antidote
//
//  Created by Chuong Vu on 7/2/15.
//  Copyright (c) 2015 dvor. All rights reserved.
//

#import "RingingCallViewController.h"
#import "OCTSubmanagerCalls.h"
#import "ActiveCallViewController.h"
#import "Masonry.h"
#import "OCTCall.h"
#import "AvatarsManager.h"

static const CGFloat kIndent = 50.0;
static const CGFloat kButtonSize = 50.0;
<<<<<<< HEAD
static const CGFloat kAvatarDiameter = 180.0;
=======
static const CGFloat kIndentBelowNameLabel = 10.0;
>>>>>>> 62b2367f

@interface RingingCallViewController ()

@property (strong, nonatomic) UIButton *acceptCallButton;
@property (strong, nonatomic) UIButton *declineCallButton;
@property (strong, nonatomic) UIImageView *friendAvatar;

@property (strong, nonatomic) UILabel *incomingCallLabel;

@end

@implementation RingingCallViewController

#pragma mark - View lifecycle

- (void)viewDidLoad
{
    [super viewDidLoad];

    [self createAcceptCallButton];
    [self createDeclineCallButton];
    [self createIncomingCallLabel];

    [self createFriendAvatar];

    [self installConstraints];
}

- (void)createFriendAvatar
{
    AvatarsManager *avatars = [AppContext sharedContext].avatars;

    OCTFriend *friend = [self.call.chat.friends firstObject];

    UIImage *image = [avatars avatarFromString:friend.nickname
                                      diameter:kAvatarDiameter
                                     textColor:[UIColor whiteColor]
                               backgroundColor:[UIColor clearColor]];

    self.friendAvatar = [[UIImageView alloc] initWithImage:image];

    [self.view addSubview:self.friendAvatar];
}

- (void)installConstraints
{
    [super installConstraints];

    [self.acceptCallButton makeConstraints:^(MASConstraintMaker *make) {
        make.left.equalTo(self.view.left).with.offset(kIndent);
        make.height.equalTo(kButtonSize);
        make.width.equalTo(kButtonSize);
        make.centerY.equalTo(self.view.centerY).with.offset(kIndent);
    }];

    [self.declineCallButton makeConstraints:^(MASConstraintMaker *make) {
        make.right.equalTo(self.view.right).with.offset(-kIndent);
        make.height.equalTo(kButtonSize);
        make.width.equalTo(kButtonSize);
        make.centerY.equalTo(self.view.centerY).with.offset(kIndent);
    }];

<<<<<<< HEAD
    [self.friendAvatar makeConstraints:^(MASConstraintMaker *make) {
        make.centerX.equalTo(self.view);
        make.centerY.equalTo(self.view);
    }];
=======
    [self.incomingCallLabel makeConstraints:^(MASConstraintMaker *make) {
        make.top.equalTo(self.nameLabel.bottom).with.offset(kIndentBelowNameLabel);
        make.centerX.equalTo(self.view.centerX);
    }];
}

#pragma mark - View setup

- (void)createAcceptCallButton
{
    self.acceptCallButton = [UIButton new];
    self.acceptCallButton.backgroundColor = [UIColor greenColor];
    [self.acceptCallButton setImage:[UIImage imageNamed:@"call-accept"] forState:UIControlStateNormal];
    [self.acceptCallButton addTarget:self action:@selector(acceptCallButtonPressed) forControlEvents:UIControlEventTouchUpInside];

    [self.view addSubview:self.acceptCallButton];
}

- (void)createDeclineCallButton
{
    self.declineCallButton = [UIButton new];
    self.declineCallButton.backgroundColor = [UIColor redColor];
    [self.declineCallButton setImage:[UIImage imageNamed:@"call-decline"] forState:UIControlStateNormal];
    [self.declineCallButton addTarget:self action:@selector(endCall) forControlEvents:UIControlEventTouchUpInside];

    [self.view addSubview:self.declineCallButton];
}

- (void)createIncomingCallLabel
{
    self.incomingCallLabel = [UILabel new];
    self.incomingCallLabel.text = NSLocalizedString(@"incoming call", @"Calls");
    self.incomingCallLabel.textColor = [UIColor whiteColor];

    [self.view addSubview:self.incomingCallLabel];
>>>>>>> 62b2367f
}

#pragma mark - Actions

- (void)acceptCallButtonPressed
{
    if (! [self.manager answerCall:self.call enableAudio:YES enableVideo:NO error:nil]) {
        return;
    }

    ActiveCallViewController *activeViewController = [[ActiveCallViewController alloc] initWithCall:self.call submanagerCalls:self.manager];

    [self.navigationController pushViewController:activeViewController animated:YES];
}


@end<|MERGE_RESOLUTION|>--- conflicted
+++ resolved
@@ -15,11 +15,8 @@
 
 static const CGFloat kIndent = 50.0;
 static const CGFloat kButtonSize = 50.0;
-<<<<<<< HEAD
+static const CGFloat kIndentBelowNameLabel = 10.0;
 static const CGFloat kAvatarDiameter = 180.0;
-=======
-static const CGFloat kIndentBelowNameLabel = 10.0;
->>>>>>> 62b2367f
 
 @interface RingingCallViewController ()
 
@@ -42,7 +39,6 @@
     [self createAcceptCallButton];
     [self createDeclineCallButton];
     [self createIncomingCallLabel];
-
     [self createFriendAvatar];
 
     [self installConstraints];
@@ -82,12 +78,11 @@
         make.centerY.equalTo(self.view.centerY).with.offset(kIndent);
     }];
 
-<<<<<<< HEAD
     [self.friendAvatar makeConstraints:^(MASConstraintMaker *make) {
         make.centerX.equalTo(self.view);
         make.centerY.equalTo(self.view);
     }];
-=======
+
     [self.incomingCallLabel makeConstraints:^(MASConstraintMaker *make) {
         make.top.equalTo(self.nameLabel.bottom).with.offset(kIndentBelowNameLabel);
         make.centerX.equalTo(self.view.centerX);
@@ -123,7 +118,6 @@
     self.incomingCallLabel.textColor = [UIColor whiteColor];
 
     [self.view addSubview:self.incomingCallLabel];
->>>>>>> 62b2367f
 }
 
 #pragma mark - Actions
