//
//  ErrorHandler.h
//  Antidote
//
//  Created by Dmytro Vorobiov on 30/07/15.
//  Copyright (c) 2015 dvor. All rights reserved.
//

#import <Foundation/Foundation.h>

typedef NS_ENUM(NSUInteger, ErrorHandlerType) {
    ErrorHandlerTypeSetUserName,
    ErrorHandlerTypeSetUserStatus,

    ErrorHandlerTypeSendFriendRequest,
    ErrorHandlerTypeApproveFriendRequest,
    ErrorHandlerTypeRemoveFriend,

    ErrorHandlerTypeSendMessage,

    ErrorHandlerTypeDeleteProfile,
    ErrorHandlerTypeRenameProfile,

    ErrorHandlerTypeOpenFileFromOtherApp,

<<<<<<< HEAD
    ErrorHandlerTypeSendCallControl,
    ErrorHandlerTypeCallToChat,
    ErrorHandlerTypeAnswerCall,
    ErrorHandlerTypeRouteAudio,
=======
    ErrorHandlerTypeExportProfile,
>>>>>>> 02279ece
};

@interface ErrorHandler : NSObject

- (void)handleError:(NSError *)error type:(ErrorHandlerType)type;

@end<|MERGE_RESOLUTION|>--- conflicted
+++ resolved
@@ -23,14 +23,12 @@
 
     ErrorHandlerTypeOpenFileFromOtherApp,
 
-<<<<<<< HEAD
+    ErrorHandlerTypeExportProfile,
+
     ErrorHandlerTypeSendCallControl,
     ErrorHandlerTypeCallToChat,
     ErrorHandlerTypeAnswerCall,
     ErrorHandlerTypeRouteAudio,
-=======
-    ErrorHandlerTypeExportProfile,
->>>>>>> 02279ece
 };
 
 @interface ErrorHandler : NSObject
