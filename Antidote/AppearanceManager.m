//
//  AppearanceManager.m
//  Antidote
//
//  Created by Dmitry Vorobyov on 07.08.14.
//  Copyright (c) 2014 dvor. All rights reserved.
//

#import "AppearanceManager.h"
#import "UIColor+Utilities.h"

@interface AppearanceManager ()

@property (assign, nonatomic, readwrite) AppearanceManagerColorscheme colorscheme;

@end

@implementation AppearanceManager

#pragma mark -  Lifecycle

- (instancetype)initWithColorscheme:(AppearanceManagerColorscheme)colorscheme;
{
    self = [super init];

    if (! self) {
        return nil;
    }

    [self setColorscheme:colorscheme];

    return self;
}

#pragma mark -  Public

- (UIFont *)fontHelveticaNeueWithSize:(CGFloat)size
{
    return [UIFont fontWithName:@"HelveticaNeue" size:size];
}

- (UIFont *)fontHelveticaNeueLightWithSize:(CGFloat)size
{
    return [UIFont fontWithName:@"HelveticaNeue-Light" size:size];
}

- (UIFont *)fontHelveticaNeueBoldWithSize:(CGFloat)size
{
    return [UIFont fontWithName:@"HelveticaNeue-Bold" size:size];
}

- (UIColor *)linkYellowColor
{
    return [self bubbleIncomingColorForScheme:self.colorscheme];
}

- (UIColor *)textMainColor
{
    return [self textMainColorForScheme:self.colorscheme];
}

- (UIColor *)lightGrayBackground
{
    return [UIColor uColorOpaqueWithRed:239 green:239 blue:244];
}

- (UIColor *)statusOfflineColor
{
    return [UIColor uColorOpaqueWithWhite:170];
}

- (UIColor *)statusOnlineColor;
{
    switch (self.colorscheme) {
        case AppearanceManagerColorschemeIce:
            return [UIColor uColorOpaqueWithRed:133 green:180 blue:82];
        case __AppearanceManagerColorschemeCount:
            NSAssert(NO, @"We shouldn't be here");
            return nil;
    }
}

- (UIColor *)statusAwayColor;
{
    switch (self.colorscheme) {
        case AppearanceManagerColorschemeIce:
            return [UIColor uColorOpaqueWithRed:222 green:207 blue:78];
        case __AppearanceManagerColorschemeCount:
            NSAssert(NO, @"We shouldn't be here");
            return nil;
    }
}

- (UIColor *)statusBusyColor;
{
    switch (self.colorscheme) {
        case AppearanceManagerColorschemeIce:
            return [UIColor uColorOpaqueWithRed:197 green:98 blue:88];
        case __AppearanceManagerColorschemeCount:
            NSAssert(NO, @"We shouldn't be here");
            return nil;
    }
}

- (UIColor *)bubbleIncomingColor;
{
    return [self bubbleIncomingColorForScheme:self.colorscheme];
}

- (UIColor *)bubbleOutgoingColor
{
    switch (self.colorscheme) {
        case AppearanceManagerColorschemeIce:
            return [UIColor uColorOpaqueWithRed:216 green:231 blue:239];
        case __AppearanceManagerColorschemeCount:
            NSAssert(NO, @"We shouldn't be here");
            return nil;
    }
}

- (UIColor *)unreadChatCellBackground
{
    return [self unreadChatCellBackgroundWithAlpha:1.0];
}

- (UIColor *)unreadChatCellBackgroundWithAlpha:(CGFloat)alpha
{
    switch (self.colorscheme) {
        case AppearanceManagerColorschemeIce:
            return [UIColor uColorWithRed:237 green:243 blue:245 alpha:alpha];
        case __AppearanceManagerColorschemeCount:
            NSAssert(NO, @"We shouldn't be here");
            return nil;
    }
}

- (UIColor *)textMainColorForScheme:(AppearanceManagerColorscheme)scheme
{
    switch (scheme) {
        case AppearanceManagerColorschemeIce:
            return [UIColor uColorOpaqueWithRed:38 green:133 blue:172];
        case __AppearanceManagerColorschemeCount:
            NSAssert(NO, @"We shouldn't be here");
            return nil;
    }
}

- (UIColor *)bubbleIncomingColorForScheme:(AppearanceManagerColorscheme)scheme
{
    switch (scheme) {
        case AppearanceManagerColorschemeIce:
            return [UIColor uColorOpaqueWithRed:237 green:243 blue:245];
        case __AppearanceManagerColorschemeCount:
            NSAssert(NO, @"We shouldn't be here");
            return nil;
    }
}

<<<<<<< HEAD
- (UIColor *)callRedColor
{
    return [UIColor colorWithRed:0.86 green:0.24 blue:0.24 alpha:1.0];
}

- (UIColor *)callGreenColor
{
    return [UIColor colorWithRed:0.12 green:0.65 blue:0.17 alpha:1.0];
=======
- (UIColor *)loginBackgroundColor
{
    return [self textMainColor];
}

- (UIColor *)loginButtonColor
{
    return [UIColor uColorWithRed:13 green:103 blue:140 alpha:1.0];
}

- (UIColor *)loginNavigationBarColor
{
    // https://developer.apple.com/library/ios/qa/qa1808/_index.html
    CGFloat colorDelta = 0.08;

    CGFloat red, green, blue, alpha;

    [[self loginButtonColor] getRed:&red green:&green blue:&blue alpha:&alpha];

    red = MAX(0.0, red - colorDelta);
    green = MAX(0.0, green - colorDelta);
    blue = MAX(0.0, blue - colorDelta);

    return [UIColor colorWithRed:red green:green blue:blue alpha:alpha];
}

- (UIColor *)loginDescriptionTextColor
{
    return [UIColor uColorOpaqueWithRed:212 green:241 blue:252];
>>>>>>> 38268d7a
}

#pragma mark -  Private

- (void)setColorscheme:(AppearanceManagerColorscheme)colorscheme
{
    _colorscheme = colorscheme;

    UIColor *textMainColor = [self textMainColorForScheme:colorscheme];

    [[UIButton appearance] setTintColor:textMainColor];
    [[UISwitch appearance] setOnTintColor:textMainColor];
}

@end<|MERGE_RESOLUTION|>--- conflicted
+++ resolved
@@ -156,7 +156,6 @@
     }
 }
 
-<<<<<<< HEAD
 - (UIColor *)callRedColor
 {
     return [UIColor colorWithRed:0.86 green:0.24 blue:0.24 alpha:1.0];
@@ -165,7 +164,8 @@
 - (UIColor *)callGreenColor
 {
     return [UIColor colorWithRed:0.12 green:0.65 blue:0.17 alpha:1.0];
-=======
+}
+
 - (UIColor *)loginBackgroundColor
 {
     return [self textMainColor];
@@ -195,7 +195,6 @@
 - (UIColor *)loginDescriptionTextColor
 {
     return [UIColor uColorOpaqueWithRed:212 green:241 blue:252];
->>>>>>> 38268d7a
 }
 
 #pragma mark -  Private
